#!/bin/bash
# A Script that runs a series of simple tests that
#  can be executed in the Jenkins environment.
#  The flock is to ensure that only one jenkins builder
#  runs the tests at a time, as the tests use the same
#  mount point.  For now, there actually isn't much
#  contention, however, because /mnt/daos on the jenkins nodes
#  is subdivided into /mnt/daos/el7; /mnt/daos/sles12sp3;
#  /mnt/daos/ubuntu1404; and /mnt/daos/ubuntu1604
#  These are mapped into /mnt/daos in the docker containers
#  for the corresponding Jenkins distro builder. This "magic"
#  is configured in the Jenkins config page for daos builders
#  in the "build" section.
#
#  Note: Uses .build_vars.sh to find daos artifacts
#  Note: New tests should return non-zero if there are any
#    failures.

#check for existence of /mnt/daos first:
failed=0
failures=()
log_num=0

# this can be removed once we are no longer using the old CI system
if ${OLD_CI:-true}; then
lock_test()
{
    (
        # clean up all files except the lock
        flock 9
        find /mnt/daos -maxdepth 1 -mindepth 1 \! -name jenkins.lock -print0 | \
             xargs -0r rm -vrf
        eval "${VALGRIND_CMD}" "$@" 2>&1 | grep -v "SUCCESS! NO TEST FAILURE"
        exit "${PIPESTATUS[0]}"
    ) 9>/mnt/daos/jenkins.lock
}

lock_test="lock_test"
fi

run_test()
{
    local in="$*"
    local a="${in// /-}"
    local b="${a////-}"

    if [ -n "${RUN_TEST_FILTER}" ]; then
        if ! [[ "$*" =~ ${RUN_TEST_FILTER} ]]; then
            echo "Skipping test: $in"
            return
        fi
    fi
    export D_LOG_FILE="/tmp/daos_${b}-${log_num}.log"
    echo "Running $* with log file: ${D_LOG_FILE}"

    # We use flock as a way of locking /mnt/daos so multiple runs can't hit it
    #     at the same time.
    # We use grep to filter out any potential "SUCCESS! NO TEST FAILURES"
    #    messages as daos_post_build.sh will look for this and mark the tests
    #    as passed, which we don't want as we need to check all of the tests
    #    before deciding this. Also, we intentionally leave off the last 'S'
    #    in that error message so that we don't guarantee printing that in
    #    every run's output, thereby making all tests here always pass.
    if ! time $lock_test "$@"; then
        echo "Test $* failed with exit status ${PIPESTATUS[0]}."
        ((failed = failed + 1))
        failures+=("$*")
    fi

    ((log_num += 1))
}

if [ -d "/mnt/daos" ]; then
    # shellcheck disable=SC1091
    source ./.build_vars.sh
    if ! ${OLD_CI:-true}; then
        # fix up paths so they are relative to $PWD since we might not
        # be in the same path as the software was built
        SL_PREFIX=$PWD/${SL_PREFIX/*\/install/install}
    fi

    echo "Running Cmocka tests"
    if [ -z "$RUN_TEST_VALGRIND" ]; then
        # Tests that do not run valgrind
        run_test src/rdb/raft_tests/raft_tests.py
        go_spdk_ctests="${SL_PREFIX}/bin/nvme_control_ctests"
        if test -f "$go_spdk_ctests"; then
            run_test "$go_spdk_ctests"
        else
            echo "$go_spdk_ctests missing, SPDK_SRC not available when built?"
        fi
        run_test src/control/run_go_tests.sh
    else
        if [ "$RUN_TEST_VALGRIND" = "memcheck" ]; then
            [ -z "$VALGRIND_SUPP" ] &&
                VALGRIND_SUPP="$(pwd)/utils/test_memcheck.supp"
            VALGRIND_CMD="valgrind --leak-check=full --show-reachable=yes \
                          --error-limit=no --suppressions=${VALGRIND_SUPP} \
                          --xml=yes \
                          --xml-file=memcheck-results-%p.xml"
        else
            VALGRIND_SUPP=""
            VALGRIND_CMD=""
        fi
    fi

    # Tests
<<<<<<< HEAD
    run_test "${SL_BUILD_DIR}/src/cart/test/utest/test_linkage"
    run_test "${SL_BUILD_DIR}/src/gurt/tests/test_gurt"
    run_test "${SL_BUILD_DIR}/src/cart/test/utest/utest_hlc"
    run_test "${SL_BUILD_DIR}/src/cart/test/utest/utest_swim"
=======
    run_test "${SL_BUILD_DIR}/src/cart/src/utest/test_linkage"
    run_test "${SL_BUILD_DIR}/src/gurt/tests/test_gurt"
    run_test "${SL_BUILD_DIR}/src/cart/src/utest/utest_hlc"
    run_test "${SL_BUILD_DIR}/src/cart/src/utest/utest_swim"
>>>>>>> 303516f3
    run_test "${SL_PREFIX}/bin/vos_tests" -A 500
    run_test "${SL_PREFIX}/bin/vos_tests" -n -A 500
    export DAOS_IO_BYPASS=pm
    run_test "${SL_PREFIX}/bin/vos_tests" -A 50
    export DAOS_IO_BYPASS=pm_snap
    run_test "${SL_PREFIX}/bin/vos_tests" -A 50
    unset DAOS_IO_BYPASS
    run_test "${SL_BUILD_DIR}/src/common/tests/umem_test"
    run_test "${SL_BUILD_DIR}/src/common/tests/sched"
    run_test "${SL_BUILD_DIR}/src/common/tests/drpc_tests"
    run_test "${SL_BUILD_DIR}/src/client/api/tests/eq_tests"
    run_test "${SL_BUILD_DIR}/src/bio/smd/tests/smd_ut"
    run_test "${SL_PREFIX}/bin/vea_ut"
    run_test "${SL_BUILD_DIR}/src/security/tests/cli_security_tests"
    run_test "${SL_BUILD_DIR}/src/security/tests/srv_acl_tests"
    run_test "${SL_BUILD_DIR}/src/common/tests/acl_api_tests"
    run_test "${SL_BUILD_DIR}/src/common/tests/acl_valid_tests"
    run_test "${SL_BUILD_DIR}/src/common/tests/acl_util_tests"
    run_test "${SL_BUILD_DIR}/src/common/tests/acl_principal_tests"
    run_test "${SL_BUILD_DIR}/src/common/tests/acl_real_tests"
    run_test "${SL_BUILD_DIR}/src/common/tests/prop_tests"
    run_test "${SL_BUILD_DIR}/src/iosrv/tests/drpc_progress_tests"
    run_test "${SL_BUILD_DIR}/src/iosrv/tests/drpc_handler_tests"
    run_test "${SL_BUILD_DIR}/src/iosrv/tests/drpc_listener_tests"
    run_test "${SL_BUILD_DIR}/src/mgmt/tests/srv_drpc_tests"

    # Scripts launching tests
    run_test src/client/storage_estimator/common/tests/storage_estimator.sh
    export USE_VALGRIND=${RUN_TEST_VALGRIND}
    export VALGRIND_SUPP=${VALGRIND_SUPP}
    unset VALGRIND_CMD
    run_test src/common/tests/btree.sh ukey -s 20000
    run_test src/common/tests/btree.sh direct -s 20000
    run_test src/common/tests/btree.sh -s 20000
    run_test src/common/tests/btree.sh perf -s 20000
    run_test src/common/tests/btree.sh perf direct -s 20000
    run_test src/common/tests/btree.sh perf ukey -s 20000
    run_test src/common/tests/btree.sh dyn ukey -s 20000
    run_test src/common/tests/btree.sh dyn -s 20000
    run_test src/common/tests/btree.sh dyn perf -s 20000
    run_test src/common/tests/btree.sh dyn perf ukey -s 20000
    run_test src/vos/tests/evt_ctl.sh
    run_test src/vos/tests/evt_ctl.sh pmem
    unset USE_VALGRIND
    unset VALGRIND_SUPP

    # Reporting
    if [ $failed -eq 0 ]; then
        # spit out the magic string that the post build script looks for
        echo "SUCCESS! NO TEST FAILURES"
    else
        echo "FAILURE: $failed tests failed (listed below)"
        for ((i = 0; i < ${#failures[@]}; i++)); do
            echo "    ${failures[$i]}"
        done
        if ! ${OLD_CI:-true}; then
            exit 1
        fi
    fi
else
    echo "/mnt/daos isn't present for unit tests"
fi<|MERGE_RESOLUTION|>--- conflicted
+++ resolved
@@ -105,17 +105,10 @@
     fi
 
     # Tests
-<<<<<<< HEAD
     run_test "${SL_BUILD_DIR}/src/cart/test/utest/test_linkage"
     run_test "${SL_BUILD_DIR}/src/gurt/tests/test_gurt"
     run_test "${SL_BUILD_DIR}/src/cart/test/utest/utest_hlc"
     run_test "${SL_BUILD_DIR}/src/cart/test/utest/utest_swim"
-=======
-    run_test "${SL_BUILD_DIR}/src/cart/src/utest/test_linkage"
-    run_test "${SL_BUILD_DIR}/src/gurt/tests/test_gurt"
-    run_test "${SL_BUILD_DIR}/src/cart/src/utest/utest_hlc"
-    run_test "${SL_BUILD_DIR}/src/cart/src/utest/utest_swim"
->>>>>>> 303516f3
     run_test "${SL_PREFIX}/bin/vos_tests" -A 500
     run_test "${SL_PREFIX}/bin/vos_tests" -n -A 500
     export DAOS_IO_BYPASS=pm
