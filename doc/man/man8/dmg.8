<<<<<<< HEAD
.TH dmg 1 "29 May 2020"
=======
.TH dmg 1 "5 June 2020"
>>>>>>> c3f5426b
.SH NAME
dmg \- Administrative tool for managing DAOS clusters
.SH SYNOPSIS
\fBdmg\fP [OPTIONS] [COMMAND] [SUBCOMMAND]
.SH DESCRIPTION
dmg (DAOS Management) is a tool for connecting to DAOS servers
for the purpose of issuing administrative commands to the cluster. dmg is
provided as a means for allowing administrators to securely discover and
administer DAOS components such as storage allocations, network configuration,
and access control settings, along with system wide operations.
.SH OPTIONS
.SS Application Options
.TP
\fB\fB\-\-allow-proxy\fR\fP
Allow proxy configuration via environment
.TP
\fB\fB\-l\fR, \fB\-\-host-list\fR\fP
comma separated list of addresses <ipv4addr/hostname:port>
.TP
\fB\fB\-i\fR, \fB\-\-insecure\fR\fP
have dmg attempt to connect without certificates
.TP
\fB\fB\-d\fR, \fB\-\-debug\fR\fP
enable debug output
.TP
\fB\fB\-j\fR, \fB\-\-json\fR\fP
Enable JSON output
.TP
\fB\fB\-J\fR, \fB\-\-json-logging\fR\fP
Enable JSON-formatted log output
.TP
\fB\fB\-f\fR, \fB\-\-host-file\fR\fP
path of hostfile specifying list of addresses <ipv4addr/hostname:port>, if specified takes preference over HostList
.TP
\fB\fB\-o\fR, \fB\-\-config-path\fR\fP
Client config file path
.SH COMMANDS
.SS cont
Perform tasks related to DAOS containers

\fBAliases\fP: c

.SS cont set-owner
Change the owner for a DAOS container

\fBUsage\fP: cont set-owner [set-owner-OPTIONS]
.TP
.TP
\fB\fB\-g\fR, \fB\-\-group\fR\fP
New owner-group for the container, format name@domain
.TP
\fB\fB\-u\fR, \fB\-\-user\fR\fP
New owner-user for the container, format name@domain
.TP
\fB\fB\-c\fR, \fB\-\-cont\fR (\fIrequired\fR)\fP
UUID of the DAOS container
.TP
\fB\fB\-p\fR, \fB\-\-pool\fR (\fIrequired\fR)\fP
UUID of the DAOS pool for the container
.SS network
Perform tasks related to network devices attached to remote servers

\fBAliases\fP: n

.SS network list
List all known OFI providers on remote servers that are understood by 'scan'
.SS network scan
Scan for network interface devices on remote servers

\fBUsage\fP: network scan [scan-OPTIONS]
.TP
.TP
\fB\fB\-p\fR, \fB\-\-provider\fR\fP
Filter device list to those that support the given OFI provider (default is the provider specified in daos_server.yml)
.TP
\fB\fB\-a\fR, \fB\-\-all\fR\fP
Specify 'all' to see all devices on all providers.  Overrides --provider
.SS pool
Perform tasks related to DAOS pools

\fBAliases\fP: p

.SS pool create
Create a DAOS pool

\fBUsage\fP: pool create [create-OPTIONS]
.TP

\fBAliases\fP: c

.TP
\fB\fB\-g\fR, \fB\-\-group\fR\fP
DAOS pool to be owned by given group, format name@domain
.TP
\fB\fB\-u\fR, \fB\-\-user\fR\fP
DAOS pool to be owned by given user, format name@domain
.TP
\fB\fB\-a\fR, \fB\-\-acl-file\fR\fP
Access Control List file path for DAOS pool
.TP
\fB\fB\-s\fR, \fB\-\-scm-size\fR (\fIrequired\fR)\fP
Size of SCM component of DAOS pool
.TP
\fB\fB\-n\fR, \fB\-\-nvme-size\fR\fP
Size of NVMe component of DAOS pool
.TP
\fB\fB\-r\fR, \fB\-\-ranks\fR\fP
Storage server unique identifiers (ranks) for DAOS pool
.TP
\fB\fB\-v\fR, \fB\-\-nsvc\fR <default: \fI"1"\fR>\fP
Number of pool service replicas
.TP
\fB\fB\-S\fR, \fB\-\-sys\fR <default: \fI"daos_server"\fR>\fP
DAOS system that pool is to be a part of
.TP
\fB\fB\-p\fR, \fB\-\-pool\fR\fP
UUID to be used when creating the pool, randomly generated if not specified
.SS pool delete-acl
Delete an entry from a DAOS pool's Access Control List

\fBUsage\fP: pool delete-acl [delete-acl-OPTIONS]
.TP

\fBAliases\fP: da

.TP
\fB\fB\-\-pool\fR (\fIrequired\fR)\fP
UUID of DAOS pool
.TP
\fB\fB\-p\fR, \fB\-\-principal\fR (\fIrequired\fR)\fP
Principal whose entry should be removed
.SS pool destroy
Destroy a DAOS pool

\fBUsage\fP: pool destroy [destroy-OPTIONS]
.TP

\fBAliases\fP: d

.TP
\fB\fB\-\-pool\fR (\fIrequired\fR)\fP
UUID of DAOS pool to destroy
.TP
\fB\fB\-f\fR, \fB\-\-force\fR\fP
Force removal of DAOS pool
.SS pool evict
Evict all pool connections to a DAOS pool

\fBUsage\fP: pool evict [evict-OPTIONS]
.TP

\fBAliases\fP: ev

.TP
\fB\fB\-\-pool\fR (\fIrequired\fR)\fP
UUID of DAOS pool to evict connection to
.TP
\fB\fB\-S\fR, \fB\-\-sys\fR <default: \fI"daos_server"\fR>\fP
DAOS system that the pools connections be evicted from.
.SS pool exclude
Exclude targets from a rank

\fBUsage\fP: pool exclude [exclude-OPTIONS]
.TP

\fBAliases\fP: e

.TP
\fB\fB\-\-pool\fR (\fIrequired\fR)\fP
UUID of the DAOS pool to exclude a target from
.TP
\fB\fB\-\-rank\fR (\fIrequired\fR)\fP
Rank of the targets to be excluded
.TP
<<<<<<< HEAD
\fB\fB\-\-target-idx\fR (\fIrequired\fR)\fP
Comma-seperated list of target idx(s) to be excluded from the rank
=======
\fB\fB\-\-target-idx\fR\fP
Comma-separated list of target idx(s) to be excluded from the rank
>>>>>>> c3f5426b
.SS pool extend
Extend a DAOS pool to include new ranks.

\fBUsage\fP: pool extend [extend-OPTIONS]
.TP

\fBAliases\fP: ext

.TP
\fB\fB\-\-pool\fR (\fIrequired\fR)\fP
UUID of the DAOS pool to extend
.TP
\fB\fB\-\-ranks\fR (\fIrequired\fR)\fP
Comma-separated list of ranks to add to the pool
.TP
<<<<<<< HEAD
\fB\fB\-g\fR, \fB\-\-group\fR\fP
DAOS pool to be owned by given group, format name@domain
.TP
\fB\fB\-u\fR, \fB\-\-user\fR\fP
DAOS pool to be owned by given user, format name@domain
.TP
\fB\fB\-a\fR, \fB\-\-acl-file\fR\fP
Access Control List file path for DAOS pool
.TP
\fB\fB\-s\fR, \fB\-\-scm-size\fR (\fIrequired\fR)\fP
Size of SCM component of DAOS pool
.TP
\fB\fB\-n\fR, \fB\-\-nvme-size\fR\fP
Size of NVMe component of DAOS pool
.TP
\fB\fB\-S\fR, \fB\-\-sys\fR <default: \fI"daos_server"\fR>\fP
DAOS system that pool is to be a part of
=======
\fB\fB\-s\fR, \fB\-\-scm-size\fR (\fIrequired\fR)\fP
Size of SCM component of the original DAOS pool being extended
.TP
\fB\fB\-n\fR, \fB\-\-nvme-size\fR\fP
Size of NVMe component of the original DAOS pool being extended, or none if not originally supplied to pool create.
>>>>>>> c3f5426b
.SS pool get-acl
Get a DAOS pool's Access Control List

\fBUsage\fP: pool get-acl [get-acl-OPTIONS]
.TP

\fBAliases\fP: ga

.TP
\fB\fB\-\-pool\fR (\fIrequired\fR)\fP
UUID of DAOS pool
.TP
\fB\fB\-o\fR, \fB\-\-outfile\fR\fP
Output ACL to file
.TP
\fB\fB\-f\fR, \fB\-\-force\fR\fP
Allow to clobber output file
.TP
\fB\fB\-v\fR, \fB\-\-verbose\fR\fP
Add descriptive comments to ACL entries
.SS pool list
List DAOS pools

\fBAliases\fP: l

.SS pool overwrite-acl
Overwrite a DAOS pool's Access Control List

\fBUsage\fP: pool overwrite-acl [overwrite-acl-OPTIONS]
.TP

\fBAliases\fP: oa

.TP
\fB\fB\-\-pool\fR (\fIrequired\fR)\fP
UUID of DAOS pool
.TP
\fB\fB\-a\fR, \fB\-\-acl-file\fR (\fIrequired\fR)\fP
Path for new Access Control List file
.SS pool query
Query a DAOS pool

\fBUsage\fP: pool query [query-OPTIONS]
.TP

\fBAliases\fP: q

.TP
\fB\fB\-\-pool\fR (\fIrequired\fR)\fP
UUID of DAOS pool to query
.SS pool reintegrate
Reintegrate targets for a rank

\fBUsage\fP: pool reintegrate [reintegrate-OPTIONS]
.TP

\fBAliases\fP: r

.TP
\fB\fB\-\-pool\fR (\fIrequired\fR)\fP
UUID of the DAOS pool to start reintegration in
.TP
\fB\fB\-\-rank\fR (\fIrequired\fR)\fP
Rank of the targets to be reintegrated
.TP
\fB\fB\-\-target-idx\fR\fP
Comma-separated list of target idx(s) to be reintegrated into the rank
.SS pool set-prop
Set pool property

\fBUsage\fP: pool set-prop [set-prop-OPTIONS]
.TP

\fBAliases\fP: sp

.TP
\fB\fB\-\-pool\fR (\fIrequired\fR)\fP
UUID of DAOS pool
.TP
\fB\fB\-n\fR, \fB\-\-name\fR (\fIrequired\fR)\fP
Name of property to be set
.TP
\fB\fB\-v\fR, \fB\-\-value\fR (\fIrequired\fR)\fP
Value of property to be set
.SS pool update-acl
Update entries in a DAOS pool's Access Control List

\fBUsage\fP: pool update-acl [update-acl-OPTIONS]
.TP

\fBAliases\fP: ua

.TP
\fB\fB\-\-pool\fR (\fIrequired\fR)\fP
UUID of DAOS pool
.TP
\fB\fB\-a\fR, \fB\-\-acl-file\fR\fP
Path for new Access Control List file
.TP
\fB\fB\-e\fR, \fB\-\-entry\fR\fP
Single Access Control Entry to add or update
.SS storage
Perform tasks related to storage attached to remote servers

\fBAliases\fP: st

.SS storage format
Format SCM and NVMe storage attached to remote servers.

\fBUsage\fP: storage format [format-OPTIONS]
.TP

\fBAliases\fP: f

.SS Format SCM and NVMe storage attached to remote servers.
.TP
\fB\fB\-v\fR, \fB\-\-verbose\fR\fP
Show results of each SCM & NVMe device format operation
.TP
\fB\fB\-\-reformat\fR\fP
Always reformat storage (CAUTION: Potentially destructive)
.SS System Format Options
Reformat an existing DAOS system
.TP
\fB\fB\-\-system\fR\fP
Perform reformat of stopped DAOS servers in system
.TP
\fB\fB\-r\fR, \fB\-\-ranks\fR\fP
Comma separated list of system ranks to format, default is all ranks
.SS storage prepare
Prepare SCM and NVMe storage attached to remote servers.

\fBUsage\fP: storage prepare [prepare-OPTIONS]
.TP

\fBAliases\fP: p

.TP
\fB\fB\-w\fR, \fB\-\-pci-whitelist\fR\fP
Whitespace separated list of PCI devices (by address) to be unbound from Kernel driver and used with SPDK (default is all PCI devices).
.TP
\fB\fB\-p\fR, \fB\-\-hugepages\fR\fP
Number of hugepages to allocate (in MB) for use by SPDK (default 1024)
.TP
\fB\fB\-u\fR, \fB\-\-target-user\fR\fP
User that will own hugepage mountpoint directory and vfio groups.
.TP
\fB\fB\-n\fR, \fB\-\-nvme-only\fR\fP
Only prepare NVMe storage.
.TP
\fB\fB\-s\fR, \fB\-\-scm-only\fR\fP
Only prepare SCM.
.TP
\fB\fB\-\-reset\fR\fP
Reset SCM modules to memory mode after removing namespaces. Reset SPDK returning NVMe device bindings back to kernel modules.
.TP
\fB\fB\-f\fR, \fB\-\-force\fR\fP
Perform format without prompting for confirmation
.SS storage query
Query storage commands, including raw NVMe SSD device health stats and internal blobstore health info.

\fBAliases\fP: q

.SS storage query blobstore-health
Query internal blobstore health data.

\fBUsage\fP: query blobstore-health [blobstore-health-OPTIONS]
.TP

\fBAliases\fP: b

.TP
\fB\fB\-u\fR, \fB\-\-devuuid\fR\fP
Device/Blobstore UUID to query
.TP
\fB\fB\-t\fR, \fB\-\-tgtid\fR\fP
VOS target ID to query
.SS storage query device-state
Query the device state (ie NORMAL or FAULTY).

\fBUsage\fP: query device-state [device-state-OPTIONS]
.TP

\fBAliases\fP: d

.TP
\fB\fB\-u\fR, \fB\-\-devuuid\fR (\fIrequired\fR)\fP
Device/Blobstore UUID to query
.SS storage query nvme-health
Query raw NVMe SPDK device statistics.

\fBAliases\fP: n

.SS storage query smd
Query per-server metadata.

\fBUsage\fP: query smd [smd-OPTIONS]
.TP

\fBAliases\fP: s

.TP
\fB\fB\-d\fR, \fB\-\-devices\fR\fP
List all devices/blobstores stored in per-server metadata table.
.TP
\fB\fB\-p\fR, \fB\-\-pools\fR\fP
List all VOS pool targets stored in per-server metadata table.
.SS storage scan
Scan SCM and NVMe storage attached to remote servers.

\fBUsage\fP: storage scan [scan-OPTIONS]
.TP

\fBAliases\fP: s

.TP
\fB\fB\-v\fR, \fB\-\-verbose\fR\fP
List SCM & NVMe device details
.SS storage set
Manually set the device state.

\fBAliases\fP: s

.SS storage set nvme-faulty
Manually set the device state of an NVMe SSD to FAULTY.

\fBUsage\fP: set nvme-faulty [nvme-faulty-OPTIONS]
.TP

\fBAliases\fP: n

.TP
\fB\fB\-u\fR, \fB\-\-devuuid\fR (\fIrequired\fR)\fP
Device/Blobstore UUID to set
.SS system
Perform distributed tasks related to DAOS system

\fBAliases\fP: sy

.SS system leader-query
Query for current Management Service leader

\fBAliases\fP: l

.SS system list-pools
List all pools in the DAOS system

\fBAliases\fP: p

.SS system query
Query DAOS system status

\fBUsage\fP: system query [query-OPTIONS]
.TP

\fBAliases\fP: q

.TP
\fB\fB\-v\fR, \fB\-\-verbose\fR\fP
Display more member details
.TP
\fB\fB\-r\fR, \fB\-\-ranks\fR\fP
Comma separated ranges or individual system ranks to query
.SS system start
Perform start of stopped DAOS system

\fBUsage\fP: system start [start-OPTIONS]
.TP

\fBAliases\fP: r

.TP
\fB\fB\-r\fR, \fB\-\-ranks\fR\fP
Comma separated list of system ranks to query
.SS system stop
Perform controlled shutdown of DAOS system

\fBUsage\fP: system stop [stop-OPTIONS]
.TP

\fBAliases\fP: s

.TP
\fB\fB\-\-force\fR\fP
Force stop DAOS system members
.TP
\fB\fB\-r\fR, \fB\-\-ranks\fR\fP
Comma separated list of system ranks to query
.SS version
Print dmg version<|MERGE_RESOLUTION|>--- conflicted
+++ resolved
@@ -1,8 +1,4 @@
-<<<<<<< HEAD
-.TH dmg 1 "29 May 2020"
-=======
 .TH dmg 1 "5 June 2020"
->>>>>>> c3f5426b
 .SH NAME
 dmg \- Administrative tool for managing DAOS clusters
 .SH SYNOPSIS
@@ -177,13 +173,8 @@
 \fB\fB\-\-rank\fR (\fIrequired\fR)\fP
 Rank of the targets to be excluded
 .TP
-<<<<<<< HEAD
-\fB\fB\-\-target-idx\fR (\fIrequired\fR)\fP
-Comma-seperated list of target idx(s) to be excluded from the rank
-=======
 \fB\fB\-\-target-idx\fR\fP
 Comma-separated list of target idx(s) to be excluded from the rank
->>>>>>> c3f5426b
 .SS pool extend
 Extend a DAOS pool to include new ranks.
 
@@ -199,31 +190,11 @@
 \fB\fB\-\-ranks\fR (\fIrequired\fR)\fP
 Comma-separated list of ranks to add to the pool
 .TP
-<<<<<<< HEAD
-\fB\fB\-g\fR, \fB\-\-group\fR\fP
-DAOS pool to be owned by given group, format name@domain
-.TP
-\fB\fB\-u\fR, \fB\-\-user\fR\fP
-DAOS pool to be owned by given user, format name@domain
-.TP
-\fB\fB\-a\fR, \fB\-\-acl-file\fR\fP
-Access Control List file path for DAOS pool
-.TP
-\fB\fB\-s\fR, \fB\-\-scm-size\fR (\fIrequired\fR)\fP
-Size of SCM component of DAOS pool
-.TP
-\fB\fB\-n\fR, \fB\-\-nvme-size\fR\fP
-Size of NVMe component of DAOS pool
-.TP
-\fB\fB\-S\fR, \fB\-\-sys\fR <default: \fI"daos_server"\fR>\fP
-DAOS system that pool is to be a part of
-=======
 \fB\fB\-s\fR, \fB\-\-scm-size\fR (\fIrequired\fR)\fP
 Size of SCM component of the original DAOS pool being extended
 .TP
 \fB\fB\-n\fR, \fB\-\-nvme-size\fR\fP
 Size of NVMe component of the original DAOS pool being extended, or none if not originally supplied to pool create.
->>>>>>> c3f5426b
 .SS pool get-acl
 Get a DAOS pool's Access Control List
 
