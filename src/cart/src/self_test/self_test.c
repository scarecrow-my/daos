--- conflicted
+++ resolved
@@ -98,11 +98,7 @@
 	D_ASSERT(*crt_ctx != NULL);
 
 	while (!g_shutdown_flag) {
-<<<<<<< HEAD
-		ret = crt_progress(*crt_ctx, 0, NULL, NULL);
-=======
 		ret = crt_progress(*crt_ctx, 1);
->>>>>>> 57ba0b5a
 		if (ret != 0 && ret != -DER_TIMEDOUT) {
 			D_ERROR("crt_progress failed; ret = %d\n", ret);
 			break;
