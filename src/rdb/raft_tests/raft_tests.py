#!/usr/bin/python
# Copyright (c) 2018-2019 Intel Corporation
#
# Permission is hereby granted, free of charge, to any person obtaining a copy
# of this software and associated documentation files (the "Software"), to deal
# in the Software without restriction, including without limitation the rights
# to use, copy, modify, merge, publish, distribute, sublicense, and/or sell
# copies of the Software, and to permit persons to whom the Software is
# furnished to do so, subject to the following conditions:
#
# The above copyright notice and this permission notice shall be included in
# all copies or substantial portions of the Software.
#
# THE SOFTWARE IS PROVIDED "AS IS", WITHOUT WARRANTY OF ANY KIND, EXPRESS OR
# IMPLIED, INCLUDING BUT NOT LIMITED TO THE WARRANTIES OF MERCHANTABILITY,
# FITNESS FOR A PARTICULAR PURPOSE AND NONINFRINGEMENT. IN NO EVENT SHALL THE
# AUTHORS OR COPYRIGHT HOLDERS BE LIABLE FOR ANY CLAIM, DAMAGES OR OTHER
# LIABILITY, WHETHER IN AN ACTION OF CONTRACT, TORT OR OTHERWISE, ARISING FROM,
# OUT OF OR IN CONNECTION WITH THE SOFTWARE OR THE USE OR OTHER DEALINGS IN THE
# SOFTWARE.
'''
Run the raft tests using make -C DIR tests, where DIR is the path to the raft
Makefile. Check the output for the number of "not ok" occurrences and return
this number as the return code.
'''
import subprocess
import sys
import os
import json

# Get rid of complaints about parens for print statements and short var names
#pylint: disable=C0103
#pylint: disable=C0325

TEST_NOT_RUN = -1
DIR = os.path.join(os.path.dirname(os.path.dirname(__file__)), 'raft')

def number_of_failures():
    """
    Build and run the raft tests by calling the raft Makefile. Collect the
    output and examine for failures. If building or running fails, return
    TEST_NOT_RUN.
    """
    failures = 0
    successes = 0
    json_file = ".build_vars.json"
    path = os.path.join("build", DIR, "src")
    if os.path.exists(json_file):
        ofh = open(json_file, "r")
        conf = json.load(ofh)
        ofh.close()
        path = os.path.join(conf["BUILD_DIR"], DIR, "src")
    if not os.path.exists(path):
        try:
            res = subprocess.check_output(['/usr/bin/make', '-C', DIR, 'tests'])
        except Exception as e:
            print("Building Raft Tests failed due to\n{}".format(e))
            return TEST_NOT_RUN
    else:
<<<<<<< HEAD
        os.chdir(os.path.join("build", DIR, "src"))
        res = subprocess.check_output(["./tests_main"]).decode()
=======
        os.chdir(path)
        res = subprocess.check_output("./tests_main", shell=True).decode()
>>>>>>> 6390c235

    for line in res.split('\n'):
        if line.startswith("not ok"):
            line = "FAIL: {}".format(line)
            failures += 1
        elif line.startswith("ok"):
            successes += 1
        print(line)

    if not successes and not failures:
        failures = TEST_NOT_RUN
    return failures

def main():
    """
    Run the raft tests, report success or failure, and cleanup the extraneous
    files generated by the raft Makefile.
    """
    failures = number_of_failures()
    if not failures:
        print("Raft Tests PASSED")
    elif failures == TEST_NOT_RUN:
        print("Raft Tests did not run")
    else:
        print("Raft Tests had {} failures".format(failures))
    sys.exit(failures)

if __name__ == "__main__":
    main()<|MERGE_RESOLUTION|>--- conflicted
+++ resolved
@@ -57,13 +57,8 @@
             print("Building Raft Tests failed due to\n{}".format(e))
             return TEST_NOT_RUN
     else:
-<<<<<<< HEAD
-        os.chdir(os.path.join("build", DIR, "src"))
+        os.chdir(path)
         res = subprocess.check_output(["./tests_main"]).decode()
-=======
-        os.chdir(path)
-        res = subprocess.check_output("./tests_main", shell=True).decode()
->>>>>>> 6390c235
 
     for line in res.split('\n'):
         if line.startswith("not ok"):
