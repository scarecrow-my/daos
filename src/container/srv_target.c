--- conflicted
+++ resolved
@@ -86,35 +86,53 @@
 			     cont_aggregate_yield, (void *)cont->sc_agg_req);
 }
 
-static int
-cont_csummer_init(struct ds_cont_child *cont)
-{
-	daos_prop_t		*props;
-	uint32_t		csum_val;
-	int			rc;
-	struct cont_props	*cont_props;
-
-	D_ASSERT(cont != NULL);
-	cont_props = &cont->sc_props;
-
-	if (cont->sc_props_fetched)
-		return 0;
-
-	/** Get the container csum related properties
-	 * Need the pool for the IV namespace
-	 */
-	D_ASSERT(cont->sc_csummer == NULL);
+int
+ds_get_csum_cont_props(struct cont_props* cont_props,
+		       struct ds_iv_ns *pool_ns, uuid_t cont_uuid)
+{
+	daos_prop_t	*props;
+	int		 rc;
+
 	props = daos_prop_alloc(5);
-	if (props == NULL) {
+	if (props == NULL)
 		return -DER_NOMEM;
-	}
+
 	props->dpp_entries[0].dpe_type = DAOS_PROP_CO_CSUM;
 	props->dpp_entries[1].dpe_type = DAOS_PROP_CO_CSUM_CHUNK_SIZE;
 	props->dpp_entries[2].dpe_type = DAOS_PROP_CO_CSUM_SERVER_VERIFY;
 	props->dpp_entries[3].dpe_type = DAOS_PROP_CO_DEDUP;
 	props->dpp_entries[4].dpe_type = DAOS_PROP_CO_DEDUP_THRESHOLD;
-	rc = cont_iv_prop_fetch(cont->sc_pool->spc_pool->sp_iv_ns,
-				cont->sc_uuid, props);
+
+	rc = cont_iv_prop_fetch(pool_ns, cont_uuid, props);
+
+	if (rc == DER_SUCCESS)
+		daos_props_2cont_props(props, cont_props);
+
+	daos_prop_free(props);
+
+	return rc;
+}
+
+int
+ds_cont_csummer_init(struct ds_cont_child *cont)
+{
+	uint32_t		csum_val;
+	int			rc;
+	struct cont_props	*cont_props;
+
+	D_ASSERT(cont != NULL);
+	cont_props = &cont->sc_props;
+
+	if (cont->sc_props_fetched)
+		return 0;
+
+	/** Get the container csum related properties
+	 * Need the pool for the IV namespace
+	 */
+	D_ASSERT(cont->sc_csummer == NULL);
+	rc = ds_get_csum_cont_props(cont_props,
+		cont->sc_pool->spc_pool->sp_iv_ns,
+		cont->sc_uuid);
 	if (rc != 0)
 		goto done;
 
@@ -122,8 +140,6 @@
 	if (cont->sc_props_fetched)
 		goto done;
 	cont->sc_props_fetched = 1;
-
-	daos_props_2cont_props(props, cont_props);
 
 	csum_val = cont_props->dcp_csum_type;
 	bool dedup_only = false;
@@ -134,7 +150,7 @@
 
 	/** If enabled, initialize the csummer for the container */
 	if (daos_cont_csum_prop_is_enabled(csum_val)) {
-		rc = daos_csummer_type_init(&cont->sc_csummer,
+		rc = daos_csummer_init_with_type(&cont->sc_csummer,
 					    daos_contprop2csumtype(csum_val),
 					    cont_props->dcp_chunksize,
 					    cont_props->dcp_srv_verify);
@@ -142,8 +158,6 @@
 			dedup_configure_csummer(cont->sc_csummer, cont_props);
 	}
 done:
-	daos_prop_free(props);
-
 	return rc;
 }
 
@@ -155,7 +169,7 @@
 	struct sched_request	*req = cont->sc_agg_req;
 
 	if (!cont->sc_props_fetched)
-		cont_csummer_init(cont);
+		ds_cont_csummer_init(cont);
 
 	if (cont->sc_props.dcp_dedup) {
 		D_DEBUG(DB_EPC, DF_CONT": skip aggregation for deduped "
@@ -1087,35 +1101,6 @@
 
 	return cont_child_lookup(tls->dt_cont_cache, cont_uuid, pool_uuid,
 				 ds_cont);
-}
-
-/** initialize a csummer based on container properties */
-int ds_cont_csummer_init(struct daos_csummer **csummer,
-			 uuid_t pool_uuid, uuid_t cont_uuid)
-{
-	daos_prop_t	*props;
-	struct ds_pool	*pool;
-	int		 rc;
-
-	props = daos_prop_alloc(3);
-	if (props == NULL)
-		return -DER_NOMEM;
-
-	props->dpp_entries[0].dpe_type = DAOS_PROP_CO_CSUM;
-	props->dpp_entries[1].dpe_type = DAOS_PROP_CO_CSUM_CHUNK_SIZE;
-	props->dpp_entries[2].dpe_type = DAOS_PROP_CO_CSUM_SERVER_VERIFY;
-
-	pool = ds_pool_lookup(pool_uuid);
-	if (pool == NULL)
-		return -DER_NONEXIST;
-	rc = ds_cont_fetch_prop(pool->sp_iv_ns, cont_uuid, props);
-	if (rc == 0)
-		rc = daos_csummer_init_with_props(csummer, props);
-
-	daos_prop_free(props);
-	ds_pool_put(pool);
-
-	return rc;
 }
 
 /**
@@ -1356,17 +1341,10 @@
 			D_GOTO(err_register, rc);
 		}
 
-<<<<<<< HEAD
-		rc = cont_csummer_init(hdl->sch_cont);
-=======
-csummer:
 		D_ASSERT(hdl->sch_cont != NULL);
 		D_ASSERT(hdl->sch_cont->sc_pool != NULL);
-		rc = ds_cont_csummer_init(&hdl->sch_csummer,
-					  hdl->sch_cont->sc_pool->spc_uuid,
-					  hdl->sch_cont->sc_uuid);
-
->>>>>>> 3464602d
+		rc = ds_cont_csummer_init(hdl->sch_cont);
+
 		if (rc != 0)
 			D_GOTO(err_register, rc);
 	}
