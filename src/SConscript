--- conflicted
+++ resolved
@@ -39,21 +39,13 @@
                     'include/gurt/%s' % header)
 
     env.Append(CCFLAGS=['-DCART_VERSION=\\"' + CART_VERSION + '\\"'])
-<<<<<<< HEAD
+    env.AppendUnique(CPPPATH=[Dir('cart/src/utest').srcnode()])
     Export('env', 'CART_VERSION')
 
     SConscript('gurt/SConscript')
     SConscript('swim/SConscript')
     SConscript('cart/SConscript')
     Default('gurt', 'swim', 'cart')
-=======
-    env.AppendUnique(CPPPATH=[Dir('cart/src/utest').srcnode()])
-    Export('env', 'CART_VERSION')
-
-    SConscript('gurt/SConscript')
-    SConscript('cart/SConscript')
-    Default('gurt')
->>>>>>> 303516f3
     # Generate the common libraries used by more than one component
     SConscript('common/SConscript')
     SConscript('bio/SConscript')
