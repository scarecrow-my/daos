--- conflicted
+++ resolved
@@ -1,21 +1,12 @@
 hosts:
-<<<<<<< HEAD
-    test_servers:
-        - boro-A
-        - boro-B
-        - boro-C
-        - boro-D
-    client_partition: daos_client
-orterun:
-    allow_run_as_root: True
-=======
   test_servers:
     - server-A
     - server-B
     - server-C
     - server-D
   client_partition: daos_client
->>>>>>> 5785527b
+orterun:
+    allow_run_as_root: True
 # This timeout must be longer than the test_timeout param (+30minutes)
 timeout: 45000
 logdir: /tmp/soak
