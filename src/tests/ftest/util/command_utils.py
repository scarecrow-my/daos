--- conflicted
+++ resolved
@@ -291,36 +291,11 @@
             raise CommandFailure(
                 "No '{}()' method defined for this class".format(method_name))
 
-<<<<<<< HEAD
         # Run the command and parse the output using the regex
-=======
-        # Run the command
->>>>>>> cef1cdbe
         result = method(**kwargs)
         if not isinstance(result, process.CmdResult):
             raise CommandFailure(
                 "{}() did not return a CmdResult".format(method_name))
-<<<<<<< HEAD
-        return self.parse_output(method_name, result.stdout)
-
-    def parse_output(self, method_name, stdout):
-        """Parse
-
-        Args:
-            method_name (str): name of the method to execute
-            stdout (str): string to parse.
-
-        Returns:
-            list: a list of strings obtained from the method's output parsed
-                through its regex.
-
-        """
-        if method_name not in self.METHOD_REGEX:
-            raise CommandFailure(
-                "No pattern regex defined for '{}()'".format(method_name))
-
-        return re.findall(self.METHOD_REGEX[method_name], stdout)
-=======
 
         # Parse the output and return
         if not regex_method:
@@ -341,12 +316,12 @@
         Returns:
             list: a list of strings obtained from the method's output parsed
                 through its regex
+                
         """
         if regex_method not in self.METHOD_REGEX:
             raise CommandFailure(
                 "No pattern regex defined for '{}()'".format(regex_method))
         return re.findall(self.METHOD_REGEX[regex_method], stdout)
->>>>>>> cef1cdbe
 
     def get_environment(self, manager, log_file=None):
         """Get the environment variables to export for the command.
