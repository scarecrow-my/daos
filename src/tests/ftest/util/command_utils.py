--- conflicted
+++ resolved
@@ -403,8 +403,6 @@
         self.sub_command_class = None
 
         # Define an attribute to store the CmdResult from the last run() call.
-<<<<<<< HEAD
-=======
         # A CmdResult object has the following properties:
         #   command         - command string
         #   exit_status     - exit_status of the command
@@ -413,7 +411,6 @@
         #   duration        - command execution time
         #   interrupted     - whether the command completed within timeout
         #   pid             - command's pid
->>>>>>> fb997d88
         self.result = None
 
     def get_param_names(self):
@@ -502,7 +499,6 @@
             raise CommandFailure(
                 "<{}> command failed: {}".format(self.command, error))
         return self.result
-<<<<<<< HEAD
 
     def _get_result(self, sub_command_list=None, **kwargs):
         """Get the result from running the command with the defined arguments.
@@ -540,45 +536,6 @@
         for name, value in kwargs.items():
             getattr(this_command, name).value = value
 
-=======
-
-    def _get_result(self, sub_command_list=None, **kwargs):
-        """Get the result from running the command with the defined arguments.
-
-        The optional sub_command_list and kwargs are used to define the command
-        that will be executed.  If they are excluded, the commnad will be run as
-        it currently defined.
-
-        Note: the returned CmdResult is also stored in the self.result
-        attribute as part of the self.run() call.
-
-        Args:
-            sub_command_list (list, optional): a list of sub commands used to
-                define the command to execute. Defaults to None, which will run
-                the command as it is currently defined.
-
-        Raises:
-            CommandFailure: if there is an error running the command and the
-                CommandWithSubCommand.exit_status_exception attribute is set to
-                True.
-
-        Returns:
-            CmdResult: a CmdResult object containing the results of the command
-                execution.
-
-        """
-        # Set the subcommands
-        this_command = self
-        if sub_command_list is not None:
-            for sub_command in sub_command_list:
-                this_command.set_sub_command(sub_command)
-                this_command = this_command.sub_command_class
-
-        # Set the sub-command arguments
-        for name, value in kwargs.items():
-            getattr(this_command, name).value = value
-
->>>>>>> fb997d88
         # Issue the command and store the command result
         return self.run()
 
