#!/usr/bin/python
"""
  (C) Copyright 2018-2019 Intel Corporation.

  Licensed under the Apache License, Version 2.0 (the "License");
  you may not use this file except in compliance with the License.
  You may obtain a copy of the License at

      http://www.apache.org/licenses/LICENSE-2.0

  Unless required by applicable law or agreed to in writing, software
  distributed under the License is distributed on an "AS IS" BASIS,
  WITHOUT WARRANTIES OR CONDITIONS OF ANY KIND, either express or implied.
  See the License for the specific language governing permissions and
  limitations under the License.

  GOVERNMENT LICENSE RIGHTS-OPEN SOURCE SOFTWARE
  The Government's rights to use, modify, reproduce, release, perform, display,
  or disclose this software are subject to the terms of the Apache License as
  provided in Contract No. B609815.
  Any reproduction of computer software, computer software documentation, or
  portions thereof marked with this legend must also reproduce the markings.
"""
from __future__ import print_function
from logging import getLogger

import os
import re
import json
import random
import string
from pathlib import Path
from errno import ENOENT
from avocado.utils import process
from ClusterShell.Task import task_self
from ClusterShell.NodeSet import NodeSet, NodeSetParseError
from avocado.utils import process


class DaosTestError(Exception):
    """DAOS API exception class."""


def run_command(command, timeout=60, verbose=True, raise_exception=True,
                output_check="combined", env=None):
    """Run the command on the local host.

    This method uses the avocado.utils.process.run() method to run the specified
    command string on the local host using subprocess.Popen(). Even though the
    command is specified as a string, since shell=False is passed to process.run
    it will use shlex.spit() to break up the command into a list before it is
<<<<<<< HEAD
    passed to subprocess.Popen. The shell=False is forced for security. As a
    result typically any command containing ";", "|", "&&", etc. will fail.
=======
    passed to subprocess.Popen. The shell=False is forced for security.

    As a result typically any command containing ";", "|", "&&", etc. will fail.
    This can be avoided in command strings like "for x in a b; echo $x; done"
    by using "/usr/bin/bash -c 'for x in a b; echo $x; done'".
>>>>>>> b69a44d7

    Args:
        command (str): command to run.
        timeout (int, optional): command timeout. Defaults to 60 seconds.
        verbose (bool, optional): whether to log the command run and
            stdout/stderr. Defaults to True.
        raise_exception (bool, optional): whether to raise an exception if the
            command returns a non-zero exit status. Defaults to True.
        output_check (str, optional): whether to record the output from the
            command (from stdout and stderr) in the test output record files.
            Valid values:
                "stdout"    - standard output *only*
                "stderr"    - standard error *only*
                "both"      - both standard output and error in separate files
                "combined"  - standard output and error in a single file
                "none"      - disable all recording
            Defaults to "combined".
        env (dict, optional): dictionary of environment variable names and
            values to set when running the command. Defaults to None.

    Raises:
        DaosTestError: if there is an error running the command

    Returns:
        CmdResult: an avocado.utils.process CmdResult object containing the
            result of the command execution.  A CmdResult object has the
            following properties:
                command         - command string
                exit_status     - exit_status of the command
                stdout          - the stdout
                stderr          - the stderr
                duration        - command execution time
                interrupted     - whether the command completed within timeout
                pid             - command's pid

    """
<<<<<<< HEAD
    msg = None
=======
>>>>>>> b69a44d7
    kwargs = {
        "cmd": command,
        "timeout": timeout,
        "verbose": verbose,
        "ignore_status": not raise_exception,
        "allow_output_check": output_check,
        "shell": False,
        "env": env,
    }
    try:
        # Block until the command is complete or times out
        return process.run(**kwargs)

<<<<<<< HEAD
    except TypeError as error:
        # Can occur if using env with a non-string dictionary values
        msg = "Error running '{}': {}".format(command, error)
        if env is not None:
            msg = "\n".join([
                msg,
                "Verify env values are defined as strings: {}".format(env)])

    except process.CmdError as error:
        # Command failed or possibly timed out
        msg = "Error occurred running '{}': {}".format(command, error)

    if msg is not None:
=======
    except process.CmdError as error:
        # Command failed or possibly timed out
        msg = "Error occurred running '{}': {}".format(" ".join(command), error)
>>>>>>> b69a44d7
        print(msg)
        raise DaosTestError(msg)


def run_task(hosts, command, timeout=None):
    """Create a task to run a command on each host in parallel.

    Args:
        hosts (list): list of hosts
        command (str): the command to run in parallel
        timeout (int, optional): command timeout in seconds. Defaults to None.

    Returns:
        Task: a ClusterShell.Task.Task object for the executed command

    """
    task = task_self()
    # Enable forwarding of the ssh authentication agent connection
    task.set_info("ssh_options", "-oForwardAgent=yes")
    kwargs = {"command": command, "nodes": NodeSet.fromlist(hosts)}
    if timeout is not None:
        kwargs["timeout"] = timeout
    task.run(**kwargs)
    return task


def pcmd(hosts, command, verbose=True, timeout=None, expect_rc=0):
    """Run a command on each host in parallel and get the return codes.

    Args:
        hosts (list): list of hosts
        command (str): the command to run in parallel
        verbose (bool, optional): display command output. Defaults to True.
        timeout (int, optional): command timeout in seconds. Defaults to None.
        expect_rc (int, optional): exepcted return code. Defaults to 0.

    Returns:
        dict: a dictionary of return codes keys and accompanying NodeSet
            values indicating which hosts yielded the return code.

    """
    # Run the command on each host in parallel
    task = run_task(hosts, command, timeout)

    # Report any errors / display output if requested
    retcode_dict = {}
    for retcode, rc_nodes in task.iter_retcodes():
        # Create a NodeSet for this list of nodes
        nodeset = NodeSet.fromlist(rc_nodes)

        # Include this NodeSet for this return code
        if retcode not in retcode_dict:
            retcode_dict[retcode] = NodeSet()
        retcode_dict[retcode].add(nodeset)

        # Display any errors or requested output
        if verbose or (expect_rc is not None and expect_rc != retcode):
            msg = "output from"
            if expect_rc is not None and expect_rc != retcode:
                msg = "failure running"
            buffers = task.iter_buffers(rc_nodes)
            if not list(buffers):
                print(
                    "{}: {} '{}': rc={}".format(
                        nodeset, msg, command, retcode))
            else:
                for output, nodes in buffers:
                    nodeset = NodeSet.fromlist(nodes)
                    lines = str(output).splitlines()
                    output = "rc={}{}".format(
                        retcode,
                        ", {}".format(output) if len(lines) < 2 else
                        "\n  {}".format("\n  ".join(lines)))
                    print(
                        "{}: {} '{}': {}".format(
                            NodeSet.fromlist(nodes), msg, command, output))

    # Report any timeouts
    if timeout and task.num_timeout() > 0:
        nodes = task.iter_keys_timeout()
        print(
            "{}: timeout detected running '{}' on {}/{} hosts after {}s".format(
                NodeSet.fromlist(nodes),
                command, task.num_timeout(), len(hosts), timeout))
        retcode = 255
        if retcode not in retcode_dict:
            retcode_dict[retcode] = NodeSet()
        retcode_dict[retcode].add(NodeSet.fromlist(nodes))

    return retcode_dict


def check_file_exists(hosts, filename, user=None, directory=False):
    """Check if a specified file exist on each specified hosts.

    If specified, verify that the file exists and is owned by the user.

    Args:
        hosts (list): list of hosts
        filename (str): file to check for the existence of on each host
        user (str, optional): owner of the file. Defaults to None.

    Returns:
        (bool, NodeSet): A tuple of:
            - True if the file exists on each of the hosts; False otherwise
            - A NodeSet of hosts on which the file does not exist

    """
    missing_file = NodeSet()
    command = "test -e {0}".format(filename)
    if user is not None and not directory:
        command = "test -O {0}".format(filename)
    elif user is not None and directory:
        command = "test -O {0} && test -d {0}".format(filename)
    elif directory:
        command = "test -d '{0}'".format(filename)

    task = run_task(hosts, command)
    for ret_code, node_list in task.iter_retcodes():
        if ret_code != 0:
            missing_file.add(NodeSet.fromlist(node_list))

    return len(missing_file) == 0, missing_file


def get_file_path(bin_name, dir_path=""):
    """
    Find the binary path name in daos_m and return the list of path.

    args:
        bin_name: bin file to be.
        dir_path: Directory location on top of daos_m to find the
                  bin.
    return:
        list: list of the paths for bin_name file
    Raises:
        OSError: If failed to find the bin_name file
    """
    with open('../../.build_vars.json') as json_file:
        build_paths = json.load(json_file)
    basepath = os.path.normpath(build_paths['PREFIX'] + "/../{0}"
                                .format(dir_path))

    file_path = list(Path(basepath).glob('**/{0}'.format(bin_name)))
    if not file_path:
        raise OSError(ENOENT, "File {0} not found inside {1} Directory"
                      .format(bin_name, basepath))

    return file_path


def process_host_list(hoststr):
    """
    Convert a slurm style host string into a list of individual hosts.

    e.g. server-[26-27] becomes a list with entries server-26, server-27

    This works for every thing that has come up so far but I don't know what
    all slurmfinds acceptable so it might not parse everything possible.
    """
    # 1st split into cluster name and range of hosts
    split_loc = hoststr.index('-')
    cluster = hoststr[0:split_loc]
    num_range = hoststr[split_loc+1:]

    # if its just a single host then nothing to do
    if num_range.isdigit():
        return [hoststr]

    # more than 1 host, remove the brackets
    host_list = []
    num_range = re.sub(r'\[|\]', '', num_range)

    # differentiate between ranges and single numbers
    hosts_and_ranges = num_range.split(',')
    for item in hosts_and_ranges:
        if item.isdigit():
            hostname = cluster + '-' + item
            host_list.append(hostname)
        else:
            # split the two ends of the range
            host_range = item.split('-')
            for hostnum in range(int(host_range[0]), int(host_range[1])+1):
                hostname = "{}-{}".format(cluster, hostnum)
                host_list.append(hostname)

    return host_list


def get_random_string(length, exclude=None):
    """Create a specified length string of random ascii letters and numbers.

    Optionally exclude specific random strings from being returned.

    Args:
        length (int): length of the string to return
        exclude (list|None): list of strings to not return

    Returns:
        str: a string of random ascii letters and numbers

    """
    exclude = exclude if isinstance(exclude, list) else []
    random_string = None
    while not isinstance(random_string, str) or random_string in exclude:
        random_string = "".join(
            random.choice(string.ascii_uppercase + string.digits)
            for _ in range(length))
    return random_string


def check_pool_files(log, hosts, uuid):
    """Check if pool files exist on the specified list of hosts.

    Args:
        log (logging): logging object used to display messages
        hosts (list): list of hosts
        uuid (str): uuid file name to look for in /mnt/daos.

    Returns:
        bool: True if the files for this pool exist on each host; False
            otherwise

    """
    status = True
    log.info("Checking for pool data on %s", NodeSet.fromlist(hosts))
    pool_files = [uuid, "superblock"]
    for filename in ["/mnt/daos/{}".format(item) for item in pool_files]:
        result = check_file_exists(hosts, filename)
        if not result[0]:
            log.error("%s: %s not found", result[1], filename)
            status = False
    return status


def stop_processes(hosts, pattern, verbose=True, timeout=60):
    """Stop the processes on each hosts that match the pattern.

    Args:
        hosts (list): hosts on which to stop the processes
        pattern (str): regular expression used to find process names to stop
        verbose (bool, optional): display command output. Defaults to True.
        timeout (int, optional): command timeout in seconds. Defaults to 60
            seconds.

    Returns:
        dict: a dictionary of return codes keys and accompanying NodeSet
            values indicating which hosts yielded the return code.
            Return code keys:
                0   No processes matched the criteria / No processes killed.
                1   One or more processes matched the criteria and a kill was
                    attempted.

    """
    result = {}
    log = getLogger()
    log.info("Killing any processes on %s that match: %s", hosts, pattern)
    if hosts is not None:
        commands = [
            "rc=0",
            "if pgrep --list-full {}".format(pattern),
            "then rc=1",
            "sudo pkill {}".format(pattern),
            "if pgrep --list-full {}".format(pattern),
            "then sleep 5",
            "pkill --signal KILL {}".format(pattern),
            "fi",
            "fi",
            "exit $rc",
        ]
        result = pcmd(hosts, "; ".join(commands), verbose, timeout, None)
    return result


def get_partition_hosts(partition):
    """Get a list of hosts in the specified slurm partition.

    Args:
        partition (str): name of the partition

    Returns:
        list: list of hosts in the specified partition

    """
    log = getLogger()
    hosts = []
    if partition is not None:
        # Get the partition name information
        cmd = "scontrol show partition {}".format(partition)
        try:
            result = process.run(cmd, timeout=10)
        except process.CmdError as error:
            log.warning(
                "Unable to obtain hosts from the %s slurm "
                "partition: %s", partition, error)
            result = None

        if result:
            # Get the list of hosts from the partition information
            output = result.stdout
            try:
                hosts = list(NodeSet(re.findall(r"\s+Nodes=(.*)", output)[0]))
            except (NodeSetParseError, IndexError):
                log.warning(
                    "Unable to obtain hosts from the %s slurm partition "
                    "output: %s", partition, output)
    return hosts


def get_log_file(name):
    """Get the full log file name and path.

    Prepends the DAOS_TEST_LOG_DIR path (or /tmp) to the specified file name.

    Args:
        name (str): log file name

    Returns:
        str: full log file name including path

    """
    return os.path.join(os.environ.get("DAOS_TEST_LOG_DIR", "/tmp"), name)<|MERGE_RESOLUTION|>--- conflicted
+++ resolved
@@ -49,16 +49,8 @@
     command string on the local host using subprocess.Popen(). Even though the
     command is specified as a string, since shell=False is passed to process.run
     it will use shlex.spit() to break up the command into a list before it is
-<<<<<<< HEAD
     passed to subprocess.Popen. The shell=False is forced for security. As a
     result typically any command containing ";", "|", "&&", etc. will fail.
-=======
-    passed to subprocess.Popen. The shell=False is forced for security.
-
-    As a result typically any command containing ";", "|", "&&", etc. will fail.
-    This can be avoided in command strings like "for x in a b; echo $x; done"
-    by using "/usr/bin/bash -c 'for x in a b; echo $x; done'".
->>>>>>> b69a44d7
 
     Args:
         command (str): command to run.
@@ -95,10 +87,7 @@
                 pid             - command's pid
 
     """
-<<<<<<< HEAD
     msg = None
-=======
->>>>>>> b69a44d7
     kwargs = {
         "cmd": command,
         "timeout": timeout,
@@ -112,7 +101,6 @@
         # Block until the command is complete or times out
         return process.run(**kwargs)
 
-<<<<<<< HEAD
     except TypeError as error:
         # Can occur if using env with a non-string dictionary values
         msg = "Error running '{}': {}".format(command, error)
@@ -126,11 +114,6 @@
         msg = "Error occurred running '{}': {}".format(command, error)
 
     if msg is not None:
-=======
-    except process.CmdError as error:
-        # Command failed or possibly timed out
-        msg = "Error occurred running '{}': {}".format(" ".join(command), error)
->>>>>>> b69a44d7
         print(msg)
         raise DaosTestError(msg)
 
