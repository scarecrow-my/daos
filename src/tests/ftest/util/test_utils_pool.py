#!/usr/bin/python
"""
  (C) Copyright 2018-2020 Intel Corporation.

  Licensed under the Apache License, Version 2.0 (the "License");
  you may not use this file except in compliance with the License.
  You may obtain a copy of the License at

      http://www.apache.org/licenses/LICENSE-2.0

  Unless required by applicable law or agreed to in writing, software
  distributed under the License is distributed on an "AS IS" BASIS,
  WITHOUT WARRANTIES OR CONDITIONS OF ANY KIND, either express or implied.
  See the License for the specific language governing permissions and
  limitations under the License.

  GOVERNMENT LICENSE RIGHTS-OPEN SOURCE SOFTWARE
  The Government's rights to use, modify, reproduce, release, perform, display,
  or disclose this software are subject to the terms of the Apache License as
  provided in Contract No. B609815.
  Any reproduction of computer software, computer software documentation, or
  portions thereof marked with this legend must also reproduce the markings.
"""
import os
from time import sleep
import ctypes

from test_utils_base import TestDaosApiBase

from avocado import fail_on
from avocado.utils import process.CmdResult
from command_utils import BasicParameter, CommandFailure
from pydaos.raw import (DaosApiError, DaosServer, DaosPool, c_uuid_to_str,
                        daos_cref)
from general_utils import check_pool_files, DaosTestError, run_command
from env_modules import load_mpi

from dmg_utils import get_pool_uuid_service_replicas_from_stdout
from security_utils import ACL


class TestPool(TestDaosApiBase):
    # pylint: disable=too-many-public-methods
    """A class for functional testing of DaosPools objects."""

    def __init__(self, context, log=None, cb_handler=None, dmg_command=None):
        # pylint: disable=unused-argument
        """Initialize a TestPool object.

        Note: 'log' is now a defunct argument and will be removed in the future

        Args:
            context (DaosContext): [description]
            log (logging): logging object used to report the pool status
            cb_handler (CallbackHandler, optional): callback object to use with
                the API methods. Defaults to None.
            dmg_command (DmgCommand): DmgCommand used to call dmg command. If
                control_method is set to dmg, this value needs to be set. It
                can be obtained by calling self.get_dmg_command() from a test.
                It'll return the object with -l <Access Point host:port> and
                --insecure.
        """
        super(TestPool, self).__init__("/run/pool/*", cb_handler, dmg_command)
        self.context = context
        self.uid = os.geteuid()
        self.gid = os.getegid()

        self.acl = ACL()
        self.mode = BasicParameter(None)
        self.name = BasicParameter(None)            # server group name
        self.svcn = BasicParameter(None)
        self.target_list = BasicParameter(None)
        self.scm_size = BasicParameter(None)
        self.nvme_size = BasicParameter(None)
        self.prop_name = BasicParameter(None)      # name of property to be set
        self.prop_value = BasicParameter(None)     # value of property

        self.pool = None
        self.uuid = None
        self.info = None
        self.cmd_output = None
        self.svc_ranks = None
        self.connected = False

        self.supported_control_methods = (self.USE_API, self.USE_DMG)
        if self.control_method.value == self.USE_DMG:
            self.control_object = self.dmg
        else:
            self.control_object = self.pool

    @fail_on(CommandFailure)
    @fail_on(DaosApiError)
    def create(self):
        """Create a pool with either API or dmg.

        To use dmg, the test needs to set control_method.value to USE_DMG
        prior to calling this method. The recommended way is to specify the
        pool block in yaml. For example,

            pool:
                control_method: dmg

        This tells this method to use dmg. The test also needs to set
        dmg_bin_path through the constructor if dmg is used. For example,

            self.pool = TestPool(
                self.context, dmg_bin_path=self.basepath + '/install/bin')

        If it wants to use --nsvc option, it needs to set the value to
        svcn.value. Otherwise, 1 is used. If it wants to use --group, it needs
        to set groupname.value. If it wants to use --user, it needs to set
        username.value. If it wants to add other options, directly set it
        to self.dmg.action_command. Refer dmg_utils.py pool_create method for
        more details.

        To test the negative case on create, the test needs to catch
        CommandFailure for dmg and DaosApiError for API. Thus, we need to make
        more than one line modification to the test only for this purpose.
        Currently, pool_svc is the only test that needs this change.
        """
        self.destroy()
        if self.target_list.value is not None:
            self.log.info(
                "Creating a pool on targets %s", self.target_list.value)
        else:
            self.log.info("Creating a pool")

        self.pool = DaosPool(self.context)
        cmd_kwargs = {
            "uid": self.uid,
            "gid": self.gid,
            "scm_size": self.scm_size.value,
            "group": self.name.value}
        for key in ("target_list", "svcn", "nvme_size"):
            value = getattr(self, key).value
            if value is not None:
                cmd_kwargs[key] = value
        api_kwargs = dict(cmd_kwargs)
        api_kwargs["mode"] = self.mode.value

        # Execute
        self._run("create", api_kwargs, "pool_create", cmd_kwargs)

        if self.cmd_result and isinstance(self.cmd_result, CmdResult):
            # self.cmd_output to keep the actual stdout of dmg command for
            # checking the negative/warning message.
            self.cmd_output = self.cmd_result.stdout
            uuid, svc = get_pool_uuid_service_replicas_from_stdout(
                self.cmd_result.stdout)

            # Populte the empty DaosPool object with the properties of the pool
            # created with dmg pool create.
            if self.name.value:
                self.pool.group = ctypes.create_string_buffer(self.name.value)

            # Convert the string of service replicas from the dmg command output
            # into an ctype array for the DaosPool object using the same
            # technique used in DaosPool.create().
            service_replicas = [int(value) for value in svc.split(",")]
            rank_t = ctypes.c_uint * len(service_replicas)
            rank = rank_t(*list([svc for svc in service_replicas]))
            rl_ranks = ctypes.POINTER(ctypes.c_uint)(rank)
            self.pool.svc = daos_cref.RankList(rl_ranks, len(service_replicas))

            # Set UUID and attached to the DaosPool object
            self.pool.set_uuid_str(uuid)
            self.pool.attached = 1

        # Set the TestPool attributes for the created pool
        self.svc_ranks = [
            int(self.pool.svc.rl_ranks[index])
            for index in range(self.pool.svc.rl_nr)]
        self.uuid = self.pool.get_uuid_str()

    @fail_on(DaosApiError)
    def connect(self, permission=2):
        """Connect to the pool.

        Args:
            permission (int, optional): connect permission. Defaults to 2.

        Returns:
            bool: True if the pool has been connected; False if the pool was
                already connected or the pool is not defined.

        """
        if self.pool and not self.connected:
            kwargs = {"flags": permission}
            self.log.info(
                "Connecting to pool %s with permission %s (flag: %s)",
                self.uuid, permission, kwargs["flags"])
            self._call_method(self.pool.connect, kwargs)
            self.connected = True
            return True
        return False

    @fail_on(DaosApiError)
    def disconnect(self):
        """Disconnect from connected pool.

        Returns:
            bool: True if the pool has been disconnected; False if the pool was
                already disconnected or the pool is not defined.

        """
        if self.pool and self.connected:
            self.log.info("Disonnecting from pool %s", self.uuid)
            self._call_method(self.pool.disconnect, {})
            self.connected = False
            return True
        return False

    @fail_on(CommandFailure)
    @fail_on(DaosApiError)
    def destroy(self, force=1):
        """Destroy the pool with either API or dmg.

        It uses control_method member previously set, so if you want to use the
        other way for some reason, update it before calling this method.

        Args:
            force (int, optional): force flag. Defaults to 1.

        Returns:
            bool: True if the pool has been destroyed; False if the pool is not
                defined.

        """
        status = False
        if self.pool:
            self.disconnect()
            if self.pool.attached:
                self.log.info("Destroying pool %s", self.uuid)
                kwargs = {"force": force, "pool": self.uuid}
                self._run("destroy", {"force": force}, "pool_destroy", kwargs)
                status = True

            self.pool = None
            self.uuid = None
            self.info = None
            self.svc_ranks = None

        return status

<<<<<<< HEAD
    def set_property(self):
=======
    @fail_on(CommandFailure)
    def set_property(self, prop_name=None, prop_value=None):
>>>>>>> cef1cdbe
        """Set Property.

        It sets property for a given pool uuid using
        dmg.

        Args:
            prop_name (str, optional): pool property name. Defaults to
                None.
            prop_value (str, optional): value to be set for the property.
                Defaults to None.

        Returns:
            None

        """
        if self.pool:
            self.log.info("Set-prop for Pool: %s", self.uuid)
<<<<<<< HEAD
            kwargs = {
                "pool": self.uuid,
                "name": self.prop_name,
                "value": self.prop_value
            }
            self._run(dmg_method="pool_set_prop", dmg_kw=kwargs)
=======

            if self.control_method.value == self.USE_DMG and self.dmg:
                # set-prop for given pool using dmg
                if prop_name is not None and prop_value is not None:
                    self.dmg.pool_set_prop(self.uuid, prop_name,
                                           prop_value)
                else:
                    self.dmg.pool_set_prop(self.uuid, self.prop_name,
                                           self.prop_value)

            elif self.control_method.value == self.USE_DMG:
                self.log.error("Error: Undefined dmg command")

            else:
                self.log.error(
                    "Error: Undefined control_method: %s",
                    self.control_method.value)
>>>>>>> cef1cdbe

    @fail_on(DaosApiError)
    def get_info(self):
        """Query the pool for information.

        Sets the self.info attribute.
        """
        if self.pool:
            self.connect()
            self._call_method(self.pool.pool_query, {})
            self.info = self.pool.pool_info

    @fail_on(CommandFailure)
    def get_acl(self):
        """Query the pool for ACL information."""
        acl_out = []
        if self.pool:
            self._run(dmg_method="pool_get_acl", dmg_kw={"pool": self.uuid})
            if self.cmd_result and isinstance(self.cmd_result, CmdResult):
                acl_out = self.dmg.parse_output(
                    "pool_get_acl", self.cmd_result.stdout, 8)
                # Add entries into ACL object
                for entry in acl_out:
                    self.acl.entry_import(entry)
        return acl_out

    @fail_on(CommandFailure)
    def delete_acl(self, principal):
        """Delete ACL entry for a given pool.

        Args:
            principal (str): the identity or the user/group to be removed from
                ACL.
        """
        if self.pool:
            if "@" not in principal:
                f_principal = principal + "@"
            kwargs = {"pool": self.uuid, "principal": f_principal}
            self._run(dmg_method="pool_delete_acl", dmg_kw=kwargs)

    @fail_on(CommandFailure)
    def update_acl(self, entry, acl_file=None):
        """Update entries in a DAOS pool's ACL

        Args:
            entry (str, optional): entry to be updated
            acl_file (str): ACL file to update
        """
        if self.pool:
            kwargs = {"pool": self.uuid, "entry": entry, "acl_file": acl_file}
            self._run(dmg_method="pool_update_acl", dmg_kw=kwargs)

    @fail_on(CommandFailure)
    def overwrite_acl(self, acl_file):
        """Overwrite the acl for pool.

        Args:
            acl_file (str): ACL file to update
        """
        if self.pool:
            kwargs = {"pool": self.uuid, "acl_file": acl_file}
            self._run(dmg_method="pool_update_acl", dmg_kw=kwargs)


    def check_pool_info(self, pi_uuid=None, pi_ntargets=None, pi_nnodes=None,
                        pi_ndisabled=None, pi_map_ver=None, pi_leader=None,
                        pi_bits=None):
        # pylint: disable=unused-argument
        """Check the pool info attributes.

        Note:
            Arguments may also be provided as a string with a number preceded
            by '<', '<=', '>', or '>=' for other comparisons besides the
            default '=='.

        Args:
            pi_uuid (str, optional): pool uuid. Defaults to None.
            pi_ntargets (int, optional): number of targets. Defaults to None.
            pi_nnodes (int, optional): number of nodes. Defaults to None.
            pi_ndisabled (int, optional): number of disabled. Defaults to None.
            pi_map_ver (int, optional): pool map version. Defaults to None.
            pi_leader (int, optional): pool leader. Defaults to None.
            pi_bits (int, optional): pool bits. Defaults to None.

        Note:
            Arguments may also be provided as a string with a number preceded
            by '<', '<=', '>', or '>=' for other comparisons besides the
            default '=='.

        Returns:
            bool: True if at least one expected value is specified and all the
                specified values match; False otherwise

        """
        self.get_info()
        checks = [
            (key,
             c_uuid_to_str(getattr(self.info, key))
             if key == "pi_uuid" else getattr(self.info, key),
             val)
            for key, val in locals().items()
            if key != "self" and val is not None]
        return self._check_info(checks)

    def check_pool_space(self, ps_free_min=None, ps_free_max=None,
                         ps_free_mean=None, ps_ntargets=None, ps_padding=None):
        # pylint: disable=unused-argument
        """Check the pool info space attributes.

        Note:
            Arguments may also be provided as a string with a number preceded
            by '<', '<=', '>', or '>=' for other comparisons besides the
            default '=='.

        Args:
            ps_free_min (list, optional): minimum free space per device.
                Defaults to None.
            ps_free_max (list, optional): maximum free space per device.
                Defaults to None.
            ps_free_mean (list, optional): mean free space per device.
                Defaults to None.
            ps_ntargets (int, optional): number of targets. Defaults to None.
            ps_padding (int, optional): space padding. Defaults to None.

        Note:
            Arguments may also be provided as a string with a number preceded
            by '<', '<=', '>', or '>=' for other comparisons besides the
            default '=='.

        Returns:
            bool: True if at least one expected value is specified and all the
                specified values match; False otherwise

        """
        self.get_info()
        checks = []
        for key in ("ps_free_min", "ps_free_max", "ps_free_mean"):
            val = locals()[key]
            if isinstance(val, list):
                for index, item in val:
                    checks.append((
                        "{}[{}]".format(key, index),
                        getattr(self.info.pi_space, key)[index],
                        item))
        for key in ("ps_ntargets", "ps_padding"):
            val = locals()[key]
            if val is not None:
                checks.append(key, getattr(self.info.pi_space, key), val)
        return self._check_info(checks)

    def check_pool_daos_space(self, s_total=None, s_free=None):
        # pylint: disable=unused-argument
        """Check the pool info daos space attributes.

        Note:
            Arguments may also be provided as a string with a number preceded
            by '<', '<=', '>', or '>=' for other comparisons besides the
            default '=='.

        Args:
            s_total (list, optional): total space per device. Defaults to None.
            s_free (list, optional): free space per device. Defaults to None.

        Note:
            Arguments may also be provided as a string with a number preceded
            by '<', '<=', '>', or '>=' for other comparisons besides the
            default '=='.

        Returns:
            bool: True if at least one expected value is specified and all the
                specified values match; False otherwise

        """
        self.get_info()
        checks = [
            ("{}_{}".format(key, index),
             getattr(self.info.pi_space.ps_space, key)[index],
             item)
            for key, val in locals().items()
            if key != "self" and val is not None
            for index, item in enumerate(val)]
        return self._check_info(checks)

    def check_rebuild_status(self, rs_version=None, rs_seconds=None,
                             rs_errno=None, rs_done=None, rs_padding32=None,
                             rs_fail_rank=None, rs_toberb_obj_nr=None,
                             rs_obj_nr=None, rs_rec_nr=None, rs_size=None):
        # pylint: disable=unused-argument
        # pylint: disable=too-many-arguments
        """Check the pool info rebuild attributes.

        Note:
            Arguments may also be provided as a string with a number preceded
            by '<', '<=', '>', or '>=' for other comparisons besides the
            default '=='.

        Args:
            rs_version (int, optional): rebuild version. Defaults to None.
            rs_seconds (int, optional): rebuild seconds. Defaults to None.
            rs_errno (int, optional): rebuild error number. Defaults to None.
            rs_done (int, optional): rebuild done flag. Defaults to None.
            rs_padding32 (int, optional): padding. Defaults to None.
            rs_fail_rank (int, optional): rebuild fail target. Defaults to None.
            rs_toberb_obj_nr (int, optional): number of objects to be rebuilt.
                Defaults to None.
            rs_obj_nr (int, optional): number of rebuilt objects.
                Defaults to None.
            rs_rec_nr (int, optional): number of rebuilt records.
                Defaults to None.
            rs_size (int, optional): size of all rebuilt records.

        Note:
            Arguments may also be provided as a string with a number preceded
            by '<', '<=', '>', or '>=' for other comparisons besides the
            default '=='.

        Returns:
            bool: True if at least one expected value is specified and all the
                specified values match; False otherwise

        """
        self.get_info()
        checks = [
            (key, getattr(self.info.pi_rebuild_st, key), val)
            for key, val in locals().items()
            if key != "self" and val is not None]
        return self._check_info(checks)

    def rebuild_complete(self):
        """Determine if the pool rebuild is complete.

        Returns:
            bool: True if pool rebuild is complete; False otherwise

        """
        self.display_pool_rebuild_status()
        return self.info.pi_rebuild_st.rs_done == 1

    def wait_for_rebuild(self, to_start, interval=1):
        """Wait for the rebuild to start or end.

        Args:
            to_start (bool): whether to wait for rebuild to start or end
            interval (int): number of seconds to wait in between rebuild
                completion checks
        """
        self.log.info(
            "Waiting for rebuild to %s ...",
            "start" if to_start else "complete")
        while self.rebuild_complete() == to_start:
            self.log.info(
                "  Rebuild %s ...",
                "has not yet started" if to_start else "in progress")
            sleep(interval)
        self.log.info(
            "Rebuild %s detected", "start" if to_start else "completion")

    @fail_on(DaosApiError)
    def start_rebuild(self, ranks, daos_log):
        """Kill the specific server ranks using this pool.

        Args:
            ranks (list): a list of daos server ranks (int) to kill
            daos_log (DaosLog): object for logging messages

        Returns:
            bool: True if the server ranks have been killed and the ranks have
            been excluded from the pool; False if the pool is undefined

        """
        msg = "Killing DAOS ranks {} from server group {}".format(
            ranks, self.name.value)
        self.log.info(msg)
        daos_log.info(msg)
        for rank in ranks:
            server = DaosServer(self.context, self.name.value, rank)
            self._call_method(server.kill, {"force": 1})
        return self.exclude(ranks, daos_log)

    @fail_on(DaosApiError)
    def exclude(self, ranks, daos_log):
        """Manually exclude a rank from this pool.

        Args:
            ranks (list): a list daos server ranks (int) to exclude
            daos_log (DaosLog): object for logging messages

        Returns:
            bool: True if the ranks were excluded from the pool; False if the
                pool is undefined

        """
        if self.pool:
            msg = "Excluding server ranks {} from pool {}".format(
                ranks, self.uuid)
            self.log.info(msg)
            daos_log.info(msg)
            self._call_method(self.pool.exclude, {"rank_list": ranks})
            return True
        return False

    def check_files(self, hosts):
        """Check if pool files exist on the specified list of hosts.

        Args:
            hosts (list): list of hosts

        Returns:
            bool: True if the files for this pool exist on each host; False
                otherwise

        """
        return check_pool_files(self.log, hosts, self.uuid.lower())

    def write_file(self, orterun, processes, hostfile, size, timeout=60):
        """Write a file to the pool.

        Args:
            orterun (str): full path to the orterun command
            processes (int): number of processes to launch
            hosts (list): list of clients from which to write the file
            size (int): size of the file to create in bytes
            timeout (int, optional): number of seconds before timing out the
                command. Defaults to 60 seconds.

        Returns:
            process.CmdResult: command execution result

        """
        self.log.info("Writing %s bytes to pool %s", size, self.uuid)
        env = {
            "DAOS_POOL": self.uuid,
            "DAOS_SVCL": "1",
            "PYTHONPATH": os.getenv("PYTHONPATH", "")
        }
        load_mpi("openmpi")
        current_path = os.path.dirname(os.path.abspath(__file__))
        command = "{} --np {} --hostfile {} {} {} testfile".format(
            orterun, processes, hostfile,
            os.path.join(current_path, "write_some_data.py"), size)
        return run_command(command, timeout, True, env=env)

    def get_pool_daos_space(self):
        """Get the pool info daos space attributes as a dictionary.

        Returns:
            dict: a dictionary of lists of the daos space attributes

        """
        self.get_info()
        keys = ("s_total", "s_free")
        return {key: getattr(self.info.pi_space.ps_space, key) for key in keys}

    def get_pool_free_space(self, device="scm"):
        """Get SCM or NVME free space.

        Args:
            device (str, optional): device type, e.g. "scm" or "nvme". Defaults
                to "scm".

        Returns:
            str: free SCM or NVME space

        """
        free_space = "0"
        dev = device.lower()
        daos_space = self.get_pool_daos_space()
        if dev == "scm":
            free_space = daos_space["s_free"][0]
        elif dev == "nvme":
            free_space = daos_space["s_free"][1]
        return free_space

    def display_pool_daos_space(self, msg=None):
        """Display the pool info daos space attributes.

        Args:
            msg (str, optional): optional text to include in the output.
                Defaults to None.
        """
        daos_space = self.get_pool_daos_space()
        sizes = [
            "{}[{}]={}".format(key, index, item)
            for key in sorted(daos_space.keys())
            for index, item in enumerate(daos_space[key])]
        self.log.info(
            "Pool %s space%s:\n  %s", self.uuid,
            " " + msg if isinstance(msg, str) else "", "\n  ".join(sizes))

    def get_pool_rebuild_status(self):
        """Get the pool info rebuild status attributes as a dictionary.

        Returns:
            dict: a dictionary of lists of the rebuild status attributes

        """
        self.get_info()
        keys = (
            "rs_version", "rs_padding32", "rs_errno", "rs_done",
            "rs_toberb_obj_nr", "rs_obj_nr", "rs_rec_nr")
        return {key: getattr(self.info.pi_rebuild_st, key) for key in keys}

    def display_pool_rebuild_status(self):
        """Display the pool info rebuild status attributes."""
        status = self.get_pool_rebuild_status()
        self.log.info(
            "Pool rebuild status: %s",
            ", ".join(
                ["{}={}".format(key, status[key]) for key in sorted(status)]))

    def read_data_during_rebuild(self, container):
        """Read data from the container while rebuild is active.

        Args:
            container (TestContainer): container from which to read data

        Returns:
            bool: True if all the data is read successfully befoire rebuild
                completes; False otherwise

        """
        container.open()
        self.log.info(
            "Reading objects in container %s during rebuild", self.uuid)

        # Attempt to read all of the data from the container during rebuild
        index = 0
        status = read_incomplete = index < len(container.written_data)
        while not self.rebuild_complete() and read_incomplete:
            try:
                status &= container.written_data[index].read_object(container)
            except DaosTestError as error:
                self.log.error(str(error))
                status = False
            index += 1
            read_incomplete = index < len(container.written_data)

        # Verify that all of the container data was read successfully
        if read_incomplete:
            self.log.error(
                "Rebuild completed before all the written data could be read")
            status = False
        elif not status:
            self.log.error("Errors detected reading data during rebuild")
        return status<|MERGE_RESOLUTION|>--- conflicted
+++ resolved
@@ -242,12 +242,8 @@
 
         return status
 
-<<<<<<< HEAD
-    def set_property(self):
-=======
     @fail_on(CommandFailure)
     def set_property(self, prop_name=None, prop_value=None):
->>>>>>> cef1cdbe
         """Set Property.
 
         It sets property for a given pool uuid using
@@ -258,39 +254,15 @@
                 None.
             prop_value (str, optional): value to be set for the property.
                 Defaults to None.
-
-        Returns:
-            None
-
         """
         if self.pool:
             self.log.info("Set-prop for Pool: %s", self.uuid)
-<<<<<<< HEAD
             kwargs = {
                 "pool": self.uuid,
-                "name": self.prop_name,
-                "value": self.prop_value
+                "name": prop_name if prop_name else self.prop_name,
+                "value": prop_value if prop_value else self.prop_value
             }
             self._run(dmg_method="pool_set_prop", dmg_kw=kwargs)
-=======
-
-            if self.control_method.value == self.USE_DMG and self.dmg:
-                # set-prop for given pool using dmg
-                if prop_name is not None and prop_value is not None:
-                    self.dmg.pool_set_prop(self.uuid, prop_name,
-                                           prop_value)
-                else:
-                    self.dmg.pool_set_prop(self.uuid, self.prop_name,
-                                           self.prop_value)
-
-            elif self.control_method.value == self.USE_DMG:
-                self.log.error("Error: Undefined dmg command")
-
-            else:
-                self.log.error(
-                    "Error: Undefined control_method: %s",
-                    self.control_method.value)
->>>>>>> cef1cdbe
 
     @fail_on(DaosApiError)
     def get_info(self):
