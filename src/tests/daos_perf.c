/**
 * (C) Copyright 2018-2020 Intel Corporation.
 *
 * Licensed under the Apache License, Version 2.0 (the "License");
 * you may not use this file except in compliance with the License.
 * You may obtain a copy of the License at
 *
 *    http://www.apache.org/licenses/LICENSE-2.0
 *
 * Unless required by applicable law or agreed to in writing, software
 * distributed under the License is distributed on an "AS IS" BASIS,
 * WITHOUT WARRANTIES OR CONDITIONS OF ANY KIND, either express or implied.
 * See the License for the specific language governing permissions and
 * limitations under the License.
 *
 * GOVERNMENT LICENSE RIGHTS-OPEN SOURCE SOFTWARE
 * The Government's rights to use, modify, reproduce, release, perform, display,
 * or disclose this software are subject to the terms of the Apache License as
 * provided in Contract No. B609815.
 * Any reproduction of computer software, computer software documentation, or
 * portions thereof marked with this legend must also reproduce the markings.
 */
#define D_LOGFAC       DD_FAC(tests)

#include <stdio.h>
#include <fcntl.h>
#include <string.h>
#include <errno.h>
#include <sys/types.h>
#include <sys/stat.h>
#include <sys/mman.h>
#include <sys/ioctl.h>
#include <stdlib.h>
#include <unistd.h>
#include <fcntl.h>
#include <getopt.h>
#include <mpi.h>
#include <abt.h>
#include <daos/common.h>
#include <daos/tests_lib.h>
#include <daos_srv/vos.h>
#include <daos_test.h>
#include "dts_common.h"

/* unused object class to identify VOS (storage only) test mode */
#define DAOS_OC_RAW	(0xBEE)
#define RANK_ZERO	(0)
#define TEST_VAL_SIZE	(3)

enum ts_op_type {
	TS_DO_UPDATE = 0,
	TS_DO_FETCH
};

enum {
	TS_MODE_VOS,  /* pure storage */
	TS_MODE_ECHO, /* pure network */
	TS_MODE_DAOS, /* full stack */
};

int			 ts_mode = TS_MODE_VOS;
int			 ts_class = DAOS_OC_RAW;

char			 ts_pmem_file[PATH_MAX];

unsigned int		 ts_obj_p_cont	= 1;	/* # objects per container */
unsigned int		 ts_dkey_p_obj	= 1;	/* # dkeys per object */
unsigned int		 ts_akey_p_dkey	= 100;	/* # akeys per dkey */
unsigned int		 ts_recx_p_akey	= 1000;	/* # recxs per akey */
/* value type: single or array */
bool			 ts_single	= true;
/* always overwrite value of an akey */
bool			 ts_overwrite;
/* use zero-copy API for VOS, ignored for "echo" or "daos" */
bool			 ts_zero_copy;
/* verify the output of fetch */
bool			 ts_verify_fetch;
/* shuffle the offsets of the array */
bool			 ts_shuffle	= false;

daos_handle_t		*ts_ohs;		/* all opened objects */
daos_obj_id_t		*ts_oids;		/* object IDs */
daos_unit_oid_t		*ts_uoids;		/* object shard IDs (for VOS) */

struct dts_context	 ts_ctx;
bool			 ts_nest_iterator;

/* rebuild only with iteration */
bool			ts_rebuild_only_iteration = false;
/* rebuild without update */
bool			ts_rebuild_no_update = false;
/* test inside ULT */
bool			ts_in_ult;
bool			ts_profile_vos;
char			*ts_profile_vos_path = ".";
int			ts_profile_vos_avg = 100;
static ABT_xstream	abt_xstream;

int
ts_abt_init(void)
{
	int cpuid;
	int num_cpus;
	int rc;

	rc = ABT_init(0, NULL);
	if (rc != ABT_SUCCESS) {
		fprintf(stderr, "ABT init failed: %d\n", rc);
		return -1;
	}

	rc = ABT_xstream_self(&abt_xstream);
	if (rc != ABT_SUCCESS) {
		printf("ABT get self xstream failed: %d\n", rc);
		return -1;
	}

	rc = ABT_xstream_get_cpubind(abt_xstream, &cpuid);
	if (rc != ABT_SUCCESS) {
		fprintf(stderr, "get cpubind failed: %d\n", rc);
		fprintf(stderr, "No CPU affinity for this test.\n");
		fprintf(stderr, "Build ABT by --enable-affinity if"
			" you want to try CPU affinity.\n");
		return 0;
	}

	rc = ABT_xstream_get_affinity(abt_xstream, 0, NULL,
				      &num_cpus);
	if (rc != ABT_SUCCESS) {
		fprintf(stderr, "get num_cpus: %d\n", rc);
		fprintf(stderr, "No CPU affinity for this test.\n");
		fprintf(stderr, "Build ABT by --enable-affinity if"
			" you want to try CPU affinity.\n");
		return 0;
	}

	cpuid = (cpuid + 1) % num_cpus;
	rc = ABT_xstream_set_cpubind(abt_xstream, cpuid);
	if (rc != ABT_SUCCESS) {
		fprintf(stderr, "set affinity: %d\n", rc);
		fprintf(stderr, "No CPU affinity for this test.\n");
		fprintf(stderr, "Build ABT by --enable-affinity if"
			" you want to try CPU affinity.\n");
		return 0;
	}

	return 0;
}

void
ts_abt_fini(void)
{
	ABT_xstream_join(abt_xstream);
	ABT_xstream_free(&abt_xstream);
	ABT_finalize();
}

#define TS_TIME_START(time, start)		\
do {						\
	if (time == NULL)			\
		break;				\
	start = daos_get_ntime();		\
} while (0)

#define TS_TIME_END(time, start)		\
do {						\
	if ((time) == NULL)			\
		break;				\
	*time += (daos_get_ntime() - start)/1000;\
} while (0)

static int
_vos_update_or_fetch(int obj_idx, enum ts_op_type op_type,
		     struct dts_io_credit *cred, daos_epoch_t epoch,
		     double *duration)
{
	uint64_t	start = 0;
	int		rc = 0;

	TS_TIME_START(duration, start);
	if (!ts_zero_copy) {
		if (op_type == TS_DO_UPDATE)
			rc = vos_obj_update(ts_ctx.tsc_coh, ts_uoids[obj_idx],
					    epoch, 0, 0, &cred->tc_dkey, 1,
					    &cred->tc_iod, NULL, &cred->tc_sgl);
		else
			rc = vos_obj_fetch(ts_ctx.tsc_coh, ts_uoids[obj_idx],
					   epoch, 0, &cred->tc_dkey, 1,
					   &cred->tc_iod, &cred->tc_sgl);
	} else { /* zero-copy */
		struct bio_sglist	*bsgl;
		daos_handle_t		 ioh;

		if (op_type == TS_DO_UPDATE)
<<<<<<< HEAD
			rc = vos_update_begin(ts_ctx.tsc_coh, ts_uoid, epoch,
					      VOS_OF_USE_TIMESTAMPS,
					      &cred->tc_dkey, 1, &cred->tc_iod,
					      NULL, false, 0, &ioh, NULL);
=======
			rc = vos_update_begin(ts_ctx.tsc_coh, ts_uoids[obj_idx],
					      epoch, 0, &cred->tc_dkey, 1,
					      &cred->tc_iod, NULL, &ioh, NULL);
>>>>>>> 0064f08d
		else
			rc = vos_fetch_begin(ts_ctx.tsc_coh, ts_uoids[obj_idx],
					     epoch, 0, &cred->tc_dkey, 1,
					     &cred->tc_iod, 0, NULL, &ioh,
					     NULL);
		if (rc)
			return rc;

		rc = bio_iod_prep(vos_ioh2desc(ioh));
		if (rc)
			goto end;

		bsgl = vos_iod_sgl_at(ioh, 0);
		D_ASSERT(bsgl != NULL);
		D_ASSERT(bsgl->bs_nr_out == 1);
		D_ASSERT(cred->tc_sgl.sg_nr == 1);

		if (op_type == TS_DO_FETCH) {
			memcpy(cred->tc_sgl.sg_iovs[0].iov_buf,
			       bio_iov2raw_buf(&bsgl->bs_iovs[0]),
			       bio_iov2raw_len(&bsgl->bs_iovs[0]));
		} else {
			memcpy(bio_iov2req_buf(&bsgl->bs_iovs[0]),
			       cred->tc_sgl.sg_iovs[0].iov_buf,
			       cred->tc_sgl.sg_iovs[0].iov_len);
		}

		rc = bio_iod_post(vos_ioh2desc(ioh));
end:
		if (op_type == TS_DO_UPDATE)
			rc = vos_update_end(ioh, 0, &cred->tc_dkey, rc, NULL);
		else
			rc = vos_fetch_end(ioh, rc);
	}

	TS_TIME_END(duration, start);
	return rc;
}

struct vos_ult_arg {
	struct dts_io_credit	*cred;
	double			*duration;
	daos_epoch_t		 epoch;
	enum ts_op_type		 op_type;
	int			 obj_idx;
	int			 status;
};

static void
vos_update_or_fetch_ult(void *arg)
{
	struct vos_ult_arg *ult_arg = arg;

	ult_arg->status = _vos_update_or_fetch(ult_arg->obj_idx,
				ult_arg->op_type, ult_arg->cred,
				ult_arg->epoch, ult_arg->duration);
}

static int
vos_update_or_fetch(int obj_idx, enum ts_op_type op_type,
		    struct dts_io_credit *cred, daos_epoch_t epoch,
		    double *duration)
{
	ABT_thread		thread;
	struct vos_ult_arg	ult_arg;
	int			rc;

	if (!ts_in_ult)
		return _vos_update_or_fetch(obj_idx, op_type, cred, epoch,
					    duration);

	ult_arg.op_type = op_type;
	ult_arg.cred = cred;
	ult_arg.epoch = epoch;
	ult_arg.duration = duration;
	ult_arg.obj_idx = obj_idx;
	rc = ABT_thread_create_on_xstream(abt_xstream, vos_update_or_fetch_ult,
					  &ult_arg, ABT_THREAD_ATTR_NULL,
					  &thread);
	if (rc != ABT_SUCCESS)
		return rc;

	rc = ABT_thread_join(thread);
	if (rc != ABT_SUCCESS)
		return rc;

	ABT_thread_free(&thread);
	rc = ult_arg.status;
	return rc;
}

static int
daos_update_or_fetch(int obj_idx, enum ts_op_type op_type,
		     struct dts_io_credit *cred, daos_epoch_t epoch,
		     double *duration)
{
	int	rc;
	uint64_t start = 0;

	if (!dts_is_async(&ts_ctx))
		TS_TIME_START(duration, start);
	if (op_type == TS_DO_UPDATE) {
		rc = daos_obj_update(ts_ohs[obj_idx], DAOS_TX_NONE, 0,
				     &cred->tc_dkey, 1, &cred->tc_iod,
				     &cred->tc_sgl, cred->tc_evp);
	} else {
		rc = daos_obj_fetch(ts_ohs[obj_idx], DAOS_TX_NONE, 0,
				    &cred->tc_dkey, 1, &cred->tc_iod,
				    &cred->tc_sgl, NULL, cred->tc_evp);
	}

	if (!dts_is_async(&ts_ctx))
		TS_TIME_END(duration, start);

	return rc;
}

static void
set_value_buffer(char *buffer, int idx)
{
	/* Sets a pattern of Aa, Bb, ..., Yy, Zz, Aa, ... */
	buffer[0] = 'A' + idx % 26;
	buffer[1] = 'a' + idx % 26;
	buffer[TEST_VAL_SIZE - 1] = 0;
}

static int
akey_update_or_fetch(int obj_idx, enum ts_op_type op_type,
		     char *dkey, char *akey, daos_epoch_t *epoch,
		     uint64_t *indices, int idx, char *verify_buff,
		     double *duration)
{
	struct dts_io_credit *cred;
	daos_iod_t	     *iod;
	d_sg_list_t	     *sgl;
	daos_recx_t	     *recx;
	int		      vsize = ts_ctx.tsc_cred_vsize;
	int		      rc = 0;

	cred = dts_credit_take(&ts_ctx);
	if (!cred) {
		fprintf(stderr, "credit cannot be NULL for IO\n");
		rc = -1;
		return rc;
	}

	iod  = &cred->tc_iod;
	sgl  = &cred->tc_sgl;
	recx = &cred->tc_recx;

	memset(iod, 0, sizeof(*iod));
	memset(sgl, 0, sizeof(*sgl));
	memset(recx, 0, sizeof(*recx));

	/* setup dkey */
	memcpy(cred->tc_dbuf, dkey, DTS_KEY_LEN);
	d_iov_set(&cred->tc_dkey, cred->tc_dbuf,
			strlen(cred->tc_dbuf));

	/* setup I/O descriptor */
	memcpy(cred->tc_abuf, akey, DTS_KEY_LEN);
	d_iov_set(&iod->iod_name, cred->tc_abuf,
			strlen(cred->tc_abuf));
	iod->iod_size = vsize;
	recx->rx_nr  = 1;
	if (ts_single) {
		iod->iod_type = DAOS_IOD_SINGLE;
	} else {
		iod->iod_type = DAOS_IOD_ARRAY;
		iod->iod_size = 1;
		recx->rx_nr  = vsize;
		recx->rx_idx = ts_overwrite ? 0 : indices[idx] * vsize;
	}

	iod->iod_nr    = 1;
	iod->iod_recxs = recx;

	if (op_type == TS_DO_UPDATE) {
		/* initialize value buffer and setup sgl */
		set_value_buffer(cred->tc_vbuf, idx);
	} else {
		/* Clear the buffer for fetch */
		memset(cred->tc_vbuf, 0, vsize);
	}

	d_iov_set(&cred->tc_val, cred->tc_vbuf, vsize);
	sgl->sg_iovs = &cred->tc_val;
	sgl->sg_nr = 1;

	if (ts_mode == TS_MODE_VOS)
		rc = vos_update_or_fetch(obj_idx, op_type, cred, *epoch,
					 duration);
	else
		rc = daos_update_or_fetch(obj_idx, op_type, cred, *epoch,
					  duration);

	if (rc != 0) {
		fprintf(stderr, "%s failed. rc=%d, epoch=%"PRIu64"\n",
			op_type == TS_DO_FETCH ? "Fetch" : "Update",
			rc, *epoch);
		return rc;
	}

	/* overwrite can replace original data and reduce space
	 * consumption.
	 */
	if (!ts_overwrite)
		(*epoch)++;

	if (verify_buff != NULL)
		memcpy(verify_buff, cred->tc_vbuf, TEST_VAL_SIZE);

	return rc;
}

static int
dkey_update_or_fetch(enum ts_op_type op_type, char *dkey, daos_epoch_t *epoch,
		     double *duration)
{
	uint64_t	*indices;
	char		 akey[DTS_KEY_LEN];
	int		 i;
	int		 j;
	int		 k;
	int		 rc = 0;

	indices = dts_rand_iarr_alloc_set(ts_recx_p_akey, 0, ts_shuffle);
	D_ASSERT(indices != NULL);

	for (i = 0; i < ts_akey_p_dkey; i++) {
		dts_key_gen(akey, DTS_KEY_LEN, "walker");
		for (j = 0; j < ts_recx_p_akey; j++) {
			for (k = 0; k < ts_obj_p_cont; k++) {
				rc = akey_update_or_fetch(k, op_type, dkey,
						akey, epoch, indices, j, NULL,
						duration);
				if (rc)
					goto failed;
			}
		}
	}

failed:
	D_FREE(indices);
	return rc;
}

static int
ts_io_prep(void)
{
	int	i;
	int	rc;

	for (i = 0; i < ts_obj_p_cont; i++) {
		ts_oids[i] = dts_oid_gen(ts_class, 0, ts_ctx.tsc_mpi_rank);
		if (ts_class == DAOS_OC_R2S_SPEC_RANK)
			ts_oids[i] = dts_oid_set_rank(ts_oids[i], RANK_ZERO);

		if (ts_mode == TS_MODE_DAOS || ts_mode == TS_MODE_ECHO) {
			rc = daos_obj_open(ts_ctx.tsc_coh, ts_oids[i],
					   DAOS_OO_RW, &ts_ohs[i], NULL);
			if (rc) {
				fprintf(stderr, "object open failed\n");
				return -1;
			}
		} else {
			memset(&ts_uoids[i], 0, sizeof(*ts_uoids));
			ts_uoids[i].id_pub = ts_oids[i];
		}
	}

	return 0;
}

static int
objects_update(double *duration, d_rank_t rank)
{
	int		i;
	int		rc;
	uint64_t	start = 0;
	daos_epoch_t	epoch = 1;

	dts_reset_key();

	if (!ts_overwrite)
		++epoch;

	if (dts_is_async(&ts_ctx))
		TS_TIME_START(duration, start);

	for (i = 0; i < ts_dkey_p_obj; i++) {
		char	 dkey[DTS_KEY_LEN];

		dts_key_gen(dkey, DTS_KEY_LEN, "blade");
		rc = dkey_update_or_fetch(TS_DO_UPDATE, dkey, &epoch, duration);
		if (rc)
			return rc;
	}

	rc = dts_credit_drain(&ts_ctx);

	if (dts_is_async(&ts_ctx))
		TS_TIME_END(duration, start);

	return rc;
}

static int
dkey_verify(char *dkey, daos_epoch_t *epoch)
{
	int		 i;
	int		 j;
	uint64_t	*indices;
	char		 ground_truth[TEST_VAL_SIZE];
	char		 test_string[TEST_VAL_SIZE];
	char		 akey[DTS_KEY_LEN];
	int		 rc = 0;

	indices = dts_rand_iarr_alloc_set(ts_recx_p_akey, 0, ts_shuffle);
	D_ASSERT(indices != NULL);
	dts_key_gen(akey, DTS_KEY_LEN, "walker");

	for (i = 0; i < ts_recx_p_akey; i++) {
		set_value_buffer(ground_truth, i);
		for (j = 0; j < ts_obj_p_cont; j++) {
			rc = akey_update_or_fetch(j, TS_DO_FETCH, dkey, akey,
						  epoch, indices, i,
						  test_string, NULL);
			if (rc)
				goto failed;
			if (memcmp(test_string, ground_truth, TEST_VAL_SIZE)
			    != 0) {
				D_PRINT("MISMATCH! ground_truth=%s, "
					"test_string=%s\n",
					ground_truth, test_string);
				rc = -1;
				goto failed;
			}
		}
	}
failed:
	D_FREE(indices);
	return rc;
}

static int
objects_verify(void)
{
	int		j;
	int		k;
	int		rc = 0;
	char		dkey[DTS_KEY_LEN];
	daos_epoch_t	epoch = 1;

	dts_reset_key();
	if (!ts_overwrite)
		++epoch;

	for (j = 0; j < ts_dkey_p_obj; j++) {
		dts_key_gen(dkey, DTS_KEY_LEN, "blade");
		for (k = 0; k < ts_akey_p_dkey; k++) {
			rc = dkey_verify(dkey, &epoch);
			if (rc != 0)
				return rc;
		}
	}

	rc = dts_credit_drain(&ts_ctx);
	return rc;
}

static int
objects_verify_close(void)
{
	int i;
	int rc = 0;

	if (ts_verify_fetch) {
		if (ts_single || ts_overwrite) {
			fprintf(stdout, "Verification is unsupported\n");
		} else {
			rc = objects_verify();
			fprintf(stdout, "Fetch verification: %s\n",
				rc ? "Failed" : "Success");
		}
	}

	for (i = 0; ts_mode == TS_MODE_DAOS && i < ts_obj_p_cont; i++) {
		rc = daos_obj_close(ts_ohs[i], NULL);
		D_ASSERT(rc == 0);
	}
	return 0;
}

static int
objects_fetch(double *duration, d_rank_t rank)
{
	int		i;
	int		rc = 0;
	uint64_t	start = 0;
	daos_epoch_t	epoch = crt_hlc_get();

	dts_reset_key();
	if (!ts_overwrite)
		epoch = crt_hlc_get();

	if (dts_is_async(&ts_ctx))
		TS_TIME_START(duration, start);

	for (i = 0; i < ts_dkey_p_obj; i++) {
		char	 dkey[DTS_KEY_LEN];

		dts_key_gen(dkey, DTS_KEY_LEN, "blade");
		rc = dkey_update_or_fetch(TS_DO_FETCH, dkey, &epoch, duration);
		if (rc != 0)
			return rc;
	}

	rc = dts_credit_drain(&ts_ctx);

	if (dts_is_async(&ts_ctx))
		TS_TIME_END(duration, start);
	return rc;
}

typedef int (*iterate_cb_t)(daos_handle_t ih, vos_iter_entry_t *key_ent,
			    vos_iter_param_t *param);

static int
ts_iterate_internal(uint32_t type, vos_iter_param_t *param,
		    iterate_cb_t iter_cb)
{
	daos_anchor_t		*probe_hash = NULL;
	vos_iter_entry_t	key_ent;
	daos_handle_t		ih;
	int			rc;

	rc = vos_iter_prepare(type, param, &ih, NULL);
	if (rc != 0) {
		if (rc == -DER_NONEXIST)
			rc = 0;
		else
			D_ERROR("Failed to prepare d-key iterator: "DF_RC"\n",
				DP_RC(rc));
		D_GOTO(out, rc);
	}

	rc = vos_iter_probe(ih, probe_hash);
	if (rc != 0) {
		if (rc == -DER_NONEXIST || rc == -DER_AGAIN)
			rc = 0;
		D_GOTO(out_iter_fini, rc);
	}

	while (1) {
		rc = vos_iter_fetch(ih, &key_ent, NULL);
		if (rc != 0)
			break;

		/* fill the key to iov if there are enough space */
		if (iter_cb) {
			rc = iter_cb(ih, &key_ent, param);
			if (rc != 0)
				break;
		}

		rc = vos_iter_next(ih);
		if (rc)
			break;
	}

	if (rc == -DER_NONEXIST)
		rc = 0;

out_iter_fini:
	vos_iter_finish(ih);
out:
	return rc;
}

static int
iter_akey_cb(daos_handle_t ih, vos_iter_entry_t *key_ent,
	     vos_iter_param_t *param)
{
	int	rc;

	param->ip_akey = key_ent->ie_key;
	/* iterate array record */
	if (ts_nest_iterator)
		param->ip_ih = ih;
	rc = ts_iterate_internal(VOS_ITER_RECX, param, NULL);

	ts_iterate_internal(VOS_ITER_SINGLE, param, NULL);

	return rc;
}

static int
iter_dkey_cb(daos_handle_t ih, vos_iter_entry_t *key_ent,
	     vos_iter_param_t *param)
{
	int	rc;

	param->ip_dkey = key_ent->ie_key;
	if (ts_nest_iterator)
		param->ip_ih = ih;
	/* iterate akey */
	rc = ts_iterate_internal(VOS_ITER_AKEY, param, iter_akey_cb);

	return rc;
}

/* Iterate all of dkey/akey/record */
static int
ts_iterate_records_internal(double *duration, d_rank_t rank)
{
	vos_iter_param_t	param = {};
	int			rc = 0;
	uint64_t		start = 0;

	assert_int_equal(ts_class, DAOS_OC_RAW);

	/* prepare iterate parameters */
	param.ip_hdl = ts_ctx.tsc_coh;
	param.ip_oid = ts_uoids[0];

	param.ip_epr.epr_lo = 0;
	param.ip_epr.epr_hi = DAOS_EPOCH_MAX;
	param.ip_epc_expr = VOS_IT_EPC_RE;

	TS_TIME_START(duration, start);
	rc = ts_iterate_internal(VOS_ITER_DKEY, &param, iter_dkey_cb);
	TS_TIME_END(duration, start);
	return rc;
}

static int
ts_prep_fetch(void)
{
	int	rc;

	rc = ts_io_prep();
	if (rc)
		return rc;
	return objects_update(NULL, RANK_ZERO);
}

static int
ts_post_verify(void)
{
	return objects_verify_close();
}

static int
ts_write_perf(double *duration)
{
	return objects_update(duration, RANK_ZERO);
}

static int
ts_fetch_perf(double *duration)
{
	return objects_fetch(duration, RANK_ZERO);
}

static int
ts_iterate_perf(double *duration)
{
	return ts_iterate_records_internal(duration, RANK_ZERO);
}

static int
ts_update_fetch_perf(double *duration)
{
	return objects_fetch(duration, RANK_ZERO);
}

static int
ts_exclude_server(d_rank_t rank)
{
	struct d_tgt_list	targets;
	int			tgt = -1;
	int			rc;

	/** exclude from the pool */
	targets.tl_nr = 1;
	targets.tl_ranks = &rank;
	targets.tl_tgts = &tgt;
	rc = daos_pool_tgt_exclude(ts_ctx.tsc_pool_uuid, NULL, &ts_ctx.tsc_svc,
				   &targets, NULL);

	return rc;
}

static int
ts_add_server(d_rank_t rank)
{
	struct d_tgt_list	targets;
	int			tgt = -1;
	int			rc;

	/** exclude from the pool */
	targets.tl_nr = 1;
	targets.tl_ranks = &rank;
	targets.tl_tgts = &tgt;
	rc = daos_pool_add_tgt(ts_ctx.tsc_pool_uuid, NULL, &ts_ctx.tsc_svc,
			       &targets, NULL);
	return rc;
}

static void
ts_rebuild_wait(double *duration)
{
	daos_pool_info_t	   pinfo;
	struct daos_rebuild_status *rst = &pinfo.pi_rebuild_st;
	int			   rc = 0;
	uint64_t		   start = 0;

	TS_TIME_START(duration, start);
	while (1) {
		memset(&pinfo, 0, sizeof(pinfo));
		pinfo.pi_bits = DPI_REBUILD_STATUS;
		rc = daos_pool_query(ts_ctx.tsc_poh, NULL, &pinfo, NULL, NULL);
		if (rst->rs_done || rc != 0) {
			fprintf(stderr, "Rebuild (ver=%d) is done %d/%d\n",
				rst->rs_version, rc, rst->rs_errno);
			break;
		}
		sleep(2);
	}
	TS_TIME_END(duration, start);
}

static int
ts_rebuild_perf(double *duration)
{
	int rc;

	/* prepare the record */
	ts_class = DAOS_OC_R2S_SPEC_RANK;
	rc = objects_update(NULL, RANK_ZERO);
	if (rc)
		return rc;

	if (ts_rebuild_only_iteration)
		daos_mgmt_set_params(NULL, -1, DMG_KEY_FAIL_LOC,
				     DAOS_REBUILD_NO_REBUILD,
				     0, NULL);
	else if (ts_rebuild_no_update)
		daos_mgmt_set_params(NULL, -1, DMG_KEY_FAIL_LOC,
				     DAOS_REBUILD_NO_UPDATE,
				     0, NULL);

	rc = ts_exclude_server(RANK_ZERO);
	if (rc)
		return rc;

	ts_rebuild_wait(duration);

	rc = ts_add_server(RANK_ZERO);

	daos_mgmt_set_params(NULL, -1, DMG_KEY_FAIL_LOC, 0, 0, NULL);

	return rc;
}

static uint64_t
ts_val_factor(uint64_t val, char factor)
{
	switch (factor) {
	default:
		return val;
	case 'k':
		val *= 1000;
		return val;
	case 'm':
		val *= 1000 * 1000;
		return val;
	case 'g':
		val *= 1000 * 1000 * 1000;
		return val;
	case 'K':
		val *= 1024;
		return val;
	case 'M':
		val *= 1024 * 1024;
		return val;
	case 'G':
		val *= 1024 * 1024 * 1024;
		return val;
	}
}

static const char *
ts_class_name(void)
{
	switch (ts_class) {
	default:
		return "unknown";
	case DAOS_OC_RAW:
		if (ts_in_ult)
			return "VOS (storage only running in ABT ULT)";
		else
			return "VOS (storage only)";
	case DAOS_OC_ECHO_TINY_RW:
		return "ECHO TINY (network only, non-replica)";
	case DAOS_OC_ECHO_R2S_RW:
		return "ECHO R2S (network only, 2-replica)";
	case DAOS_OC_ECHO_R3S_RW:
		return "ECHO R3S (network only, 3-replica)";
	case DAOS_OC_ECHO_R4S_RW:
		return "ECHO R4S (network only, 4-replica)";
	case OC_S1:
		return "DAOS TINY (full stack, non-replica)";
	case OC_SX:
		return "DAOS LARGE (full stack, non-replica)";
	case OC_RP_2G1:
		return "DAOS R2S (full stack, 2 replica)";
	case OC_RP_3G1:
		return "DAOS R3S (full stack, 3 replica)";
	case OC_RP_4G1:
		return "DAOS R4S (full stack, 4 replics)";
	case OC_EC_2P2G1:
		return "DAOS OC_EC_2P2G1 (full stack 2+2 EC)";
	case OC_EC_4P2G1:
		return "DAOS OC_EC_4P2G1 (full stack 4+2 EC)";
	case OC_EC_8P2G1:
		return "DAOS OC_EC_8P2G1 (full stack 8+2 EC)";
	}
}

static const char *
ts_val_type(void)
{
	return ts_single ? "single" : "array";
}

static const char *
ts_yes_or_no(bool value)
{
	return value ? "yes" : "no";
}

static void
ts_print_usage(void)
{
	printf("daos_perf -- performance benchmark tool for DAOS\n\
\n\
Description:\n\
	The daos_perf utility benchmarks point-to-point I/O performance of\n\
	different layers of the DAOS stack.\n\
\n\
The options are as follows:\n\
-h	Print this help message.\n\
\n\
-P number\n\
	Pool SCM partition size, which can have M(megatbytes) or \n\
	G(gigabytes) as postfix of number. E.g. -P 512M, -P 8G.\n\
\n\
-N number\n\
	Pool NVMe partition size.\n\
\n\
-T vos|echo|daos\n\
	Type of test, it can be 'vos' and 'daos'.\n\
	vos  : run directly on top of Versioning Object Store (VOS).\n\
	echo : I/O traffic generated by the utility only goes through the\n\
	       network stack and never lands to storage.\n\
	daos : I/O traffic goes through the full DAOS stack, including both\n\
	       network and storage.\n\
	The default value is 'vos'\n\
\n\
-C number\n\
	Credits for concurrently asynchronous I/O. It can be value between 1\n\
	and 64. The utility runs in synchronous mode if credits is set to 0.\n\
	This option is ignored for mode 'vos'.\n\
\n\
-c TINY|LARGE|R2S|R3S|R4S|EC2P1|EC2P2|EC4P2|EC8P2\n\
	Object class for DAOS full stack test.\n\
\n\
-o number\n\
	Number of objects are used by the utility.\n\
\n\
-d number\n\
	Number of dkeys per object. The number can have 'k' or 'm' as postfix\n\
	which stands for kilo or million.\n\
\n\
-a number\n\
	Number of akeys per dkey. The number can have 'k' or 'm' as postfix\n\
	which stands for kilo or million.\n\
\n\
-r number\n\
	Number of records per akey. The number can have 'k' or 'm' as postfix\n\
	which stands for kilo or million.\n\
\n\
-A	Use array value of akey, single value is selected by default.\n\
\n\
-s number\n\
	Size of single value, or extent size of array value. The number can\n\
	have 'K' or 'M' as postfix which stands for kilobyte or megabytes.\n\
\n\
-z	Use zero copy API, this option is only valid for 'vos'\n\
\n\
-t	Instead of using different indices and epochs, all I/Os land to the\n\
	same extent in the same epoch. This option can reduce usage of\n\
	storage space.\n\
\n\
-U	Only run update performance test.\n\
\n\
-F	Only run fetch performance test. This does an update first, but only\n\
	measures the time for the fetch portion.\n\
\n\
-v	Verify fetch. Checks that what was read from the filesystem is what\n\
	was written to it. This verifcation is not part of timed\n\
	performance measurement. This is turned off by default.\n\
\n\
-R	Only run rebuild performance test.\n\
\n\
-B	Profile performance of both update and fetch.\n\
\n\
-I	Only run iterate performance test. Only runs in vos mode.\n\
\n\
-n	Only run iterate performance test but with nesting iterator\n\
	enable.  This can only run in vos mode.\n\
\n\
-f pathname\n\
	Full path name of the VOS file.\n\
\n\
-w	Pause after initialization for attaching debugger or analysis\n\
	tool.\n\
\n\
-x	run vos perf test in a ABT ult mode.\n\
\n\
-p	run vos perf with profile.\n");
}

static struct option ts_ops[] = {
	{ "pool_scm",	required_argument,	NULL,	'P' },
	{ "pool_nvme",	required_argument,	NULL,	'N' },
	{ "type",	required_argument,	NULL,	'T' },
	{ "credits",	required_argument,	NULL,	'C' },
	{ "obj",	required_argument,	NULL,	'o' },
	{ "dkey",	required_argument,	NULL,	'd' },
	{ "akey",	required_argument,	NULL,	'a' },
	{ "recx",	required_argument,	NULL,	'r' },
	{ "array",	no_argument,		NULL,	'A' },
	{ "size",	required_argument,	NULL,	's' },
	{ "zcopy",	no_argument,		NULL,	'z' },
	{ "overwrite",	no_argument,		NULL,	't' },
	{ "nest_iter",	no_argument,		NULL,	'n' },
	{ "file",	required_argument,	NULL,	'f' },
	{ "help",	no_argument,		NULL,	'h' },
	{ "verify",	no_argument,		NULL,	'v' },
	{ "wait",	no_argument,		NULL,	'w' },
	{ NULL,		0,			NULL,	0   },
};

void show_result(double duration, uint64_t start, uint64_t end,
		 int vsize, char *test_name)
{
	double		agg_duration;
	uint64_t	first_start;
	uint64_t	last_end;
	double		duration_max;
	double		duration_min;
	double		duration_sum;

	if (ts_ctx.tsc_mpi_size > 1) {
		MPI_Reduce(&start, &first_start, 1, MPI_UINT64_T,
			   MPI_MIN, 0, MPI_COMM_WORLD);
		MPI_Reduce(&end, &last_end, 1, MPI_UINT64_T,
			   MPI_MAX, 0, MPI_COMM_WORLD);
		agg_duration = (last_end - first_start) /
			       (1000.0 * 1000 * 1000);
	} else {
		agg_duration = duration / (1000.0 * 1000);
	}

	/* nano sec to sec */

	if (ts_ctx.tsc_mpi_size > 1) {
		MPI_Reduce(&duration, &duration_max, 1, MPI_DOUBLE,
			   MPI_MAX, 0, MPI_COMM_WORLD);
		MPI_Reduce(&duration, &duration_min, 1, MPI_DOUBLE,
			   MPI_MIN, 0, MPI_COMM_WORLD);
		MPI_Reduce(&duration, &duration_sum, 1, MPI_DOUBLE,
			   MPI_SUM, 0, MPI_COMM_WORLD);
	} else {
		duration_max = duration_min = duration_sum = duration;
	}

	if (ts_ctx.tsc_mpi_rank == 0) {
		unsigned long	total;
		double		bandwidth;
		double		latency;
		double		rate;

		total = ts_ctx.tsc_mpi_size *
			ts_obj_p_cont * ts_dkey_p_obj *
			ts_akey_p_dkey * ts_recx_p_akey;

		rate = total / agg_duration;
		latency = duration_max / total;
		bandwidth = (rate * vsize) / (1024 * 1024);

		fprintf(stdout, "%s successfully completed:\n"
			"\tduration : %-10.6f sec\n"
			"\tbandwith : %-10.3f MB/sec\n"
			"\trate     : %-10.2f IO/sec\n"
			"\tlatency  : %-10.3f us "
			"(nonsense if credits > 1)\n",
			test_name, agg_duration, bandwidth, rate, latency);

		fprintf(stdout, "Duration across processes:\n");
		fprintf(stdout, "\tMAX duration : %-10.6f sec\n",
			duration_max/(1000 * 1000));
		fprintf(stdout, "\tMIN duration : %-10.6f sec\n",
			duration_min/(1000 * 1000));
		fprintf(stdout, "\tAverage duration : %-10.6f sec\n",
			duration_sum / ((ts_ctx.tsc_mpi_size) * 1000 * 1000));
	}
}

enum {
	UPDATE_TEST = 0,
	FETCH_TEST,
	ITERATE_TEST,
	REBUILD_TEST,
	UPDATE_FETCH_TEST,
	TEST_SIZE,
};

static int (*perf_tests[TEST_SIZE])(double *duration);
static int (*perf_tests_prep[TEST_SIZE])(void);
static int (*perf_tests_post[TEST_SIZE])(void);

char	*perf_tests_name[] = {
	"update",
	"fetch",
	"iterate",
	"rebuild",
	"update and fetch"
};

int
main(int argc, char **argv)
{
	struct timeval	tv;
	daos_size_t	scm_size = (2ULL << 30); /* default pool SCM size */
	daos_size_t	nvme_size = (8ULL << 30); /* default pool NVMe size */
	int		credits   = -1;	/* sync mode */
	int		vsize	   = 32;	/* default value size */
	int		ec_vsize = 0;
	d_rank_t	svc_rank  = 0;	/* pool service rank */
	int		i;
	daos_obj_id_t	tmp_oid;
	struct daos_oclass_attr	*oca;
	double		duration = 0;
	bool		pause = false;
	unsigned	seed = 0;
	int		rc;

	MPI_Init(&argc, &argv);
	MPI_Comm_rank(MPI_COMM_WORLD, &ts_ctx.tsc_mpi_rank);
	MPI_Comm_size(MPI_COMM_WORLD, &ts_ctx.tsc_mpi_size);

	memset(ts_pmem_file, 0, sizeof(ts_pmem_file));
	while ((rc = getopt_long(argc, argv,
				 "P:N:T:C:c:o:d:a:r:nASG:s:ztf:hUFRBvIiuwxp",
				 ts_ops, NULL)) != -1) {
		char	*endp;

		switch (rc) {
		default:
			fprintf(stderr, "Unknown option %c\n", rc);
			return -1;
		case 'w':
			pause = true;
			break;
		case 'T':
			if (!strcasecmp(optarg, "echo")) {
				/* just network, no storage */
				ts_mode = TS_MODE_ECHO;

			} else if (!strcasecmp(optarg, "daos")) {
				/* full stack: network + storage */
				ts_mode = TS_MODE_DAOS;

			} else if (!strcasecmp(optarg, "vos")) {
				/* pure storage */
				ts_mode = TS_MODE_VOS;

			} else {
				if (ts_ctx.tsc_mpi_rank == 0)
					ts_print_usage();
				return -1;
			}

			if (ts_mode == TS_MODE_VOS) { /* RAW only for VOS */
				if (ts_class != DAOS_OC_RAW)
					ts_class = DAOS_OC_RAW;
			} else { /* no RAW for other modes */
				if (ts_class == DAOS_OC_RAW)
					ts_class = OC_SX;
			}
			break;
		case 'C':
			credits = strtoul(optarg, &endp, 0);
			break;
		case 'c':
			if (!strcasecmp(optarg, "R4S")) {
				ts_class = OC_RP_4G1;
			} else if (!strcasecmp(optarg, "R3S")) {
				ts_class = OC_RP_3G1;
			} else if (!strcasecmp(optarg, "R2S")) {
				ts_class = OC_RP_2G1;
			} else if (!strcasecmp(optarg, "TINY")) {
				ts_class = OC_S1;
			} else if (!strcasecmp(optarg, "LARGE")) {
				ts_class = OC_SX;
			} else if (!strcasecmp(optarg, "EC2P1")) {
				ts_class = OC_EC_2P1G1;
			} else if (!strcasecmp(optarg, "EC2P")) {
				ts_class = OC_EC_2P2G1;
			} else if (!strcasecmp(optarg, "EC4P2")) {
				ts_class = OC_EC_4P2G1;
			} else if (!strcasecmp(optarg, "EC8P2")) {
				ts_class = OC_EC_8P2G1;
			} else {
				if (ts_ctx.tsc_mpi_rank == 0)
					ts_print_usage();
				return -1;
			}
			break;
		case 'P':
			scm_size = strtoul(optarg, &endp, 0);
			scm_size = ts_val_factor(scm_size, *endp);
			break;
		case 'N':
			nvme_size = strtoul(optarg, &endp, 0);
			nvme_size = ts_val_factor(nvme_size, *endp);
			break;
		case 'o':
			ts_obj_p_cont = strtoul(optarg, &endp, 0);
			ts_obj_p_cont = ts_val_factor(ts_obj_p_cont, *endp);
			break;
		case 'd':
			ts_dkey_p_obj = strtoul(optarg, &endp, 0);
			ts_dkey_p_obj = ts_val_factor(ts_dkey_p_obj, *endp);
			break;
		case 'a':
			ts_akey_p_dkey = strtoul(optarg, &endp, 0);
			ts_akey_p_dkey = ts_val_factor(ts_akey_p_dkey, *endp);
			break;
		case 'r':
			ts_recx_p_akey = strtoul(optarg, &endp, 0);
			ts_recx_p_akey = ts_val_factor(ts_recx_p_akey, *endp);
			break;
		case 'A':
			ts_single = false;
			break;
		case 'S':
			ts_shuffle = true;
			break;
		case 'G':
			seed = atoi(optarg);
			break;
		case 's':
			vsize = strtoul(optarg, &endp, 0);
			vsize = ts_val_factor(vsize, *endp);
			if (vsize < TEST_VAL_SIZE) {
				fprintf(stderr, "ERROR: value size must be >= "
					"%d\n", TEST_VAL_SIZE);
				return -1;
			}
			break;
		case 't':
			ts_overwrite = true;
			break;
		case 'z':
			ts_zero_copy = true;
			break;
		case 'f':
			strncpy(ts_pmem_file, optarg, PATH_MAX - 1);
			break;
		case 'U':
			perf_tests_prep[UPDATE_TEST] = ts_io_prep;
			perf_tests[UPDATE_TEST] = ts_write_perf;
			perf_tests_post[UPDATE_TEST] = ts_post_verify;
			break;
		case 'F':
			perf_tests_prep[FETCH_TEST] = ts_prep_fetch;
			perf_tests[FETCH_TEST] = ts_fetch_perf;
			perf_tests_post[FETCH_TEST] = ts_post_verify;
			break;
		case 'R':
			perf_tests_prep[REBUILD_TEST] = ts_io_prep;
			perf_tests[REBUILD_TEST] = ts_rebuild_perf;
			break;
		case 'i':
			ts_rebuild_only_iteration = true;
			break;
		case 'u':
			ts_rebuild_no_update = true;
			break;
		case 'B':
			perf_tests_prep[UPDATE_FETCH_TEST] = ts_prep_fetch;
			perf_tests[UPDATE_FETCH_TEST] = ts_update_fetch_perf;
			perf_tests_post[UPDATE_FETCH_TEST] = ts_post_verify;
			break;
		case 'v':
			ts_verify_fetch = true;
			break;
		case 'n':
			ts_nest_iterator = true;
		case 'I':
			perf_tests[ITERATE_TEST] = ts_iterate_perf;
			break;
		case 'x':
			ts_in_ult = true;
			break;
		case 'p':
			ts_profile_vos = true;
			break;
		case 'h':
			if (ts_ctx.tsc_mpi_rank == 0)
				ts_print_usage();
			return 0;
		}
	}

	if (seed == 0) {
		gettimeofday(&tv, NULL);
		seed = tv.tv_usec;
	}

	/* Convert object classes for echo mode.
	 * NB: we can also run in echo mode for arbitrary object class by
	 * setting DAOS_IO_BYPASS="target" while starting server.
	 */
	if (ts_mode == TS_MODE_ECHO) {
		if (ts_class == OC_RP_4G1)
			ts_class = DAOS_OC_ECHO_R4S_RW;
		else if (ts_class == OC_RP_3G1)
			ts_class = DAOS_OC_ECHO_R3S_RW;
		else if (ts_class == OC_RP_2G1)
			ts_class = DAOS_OC_ECHO_R2S_RW;
		else
			ts_class = DAOS_OC_ECHO_TINY_RW;
	}

	/* It will run write tests by default */
	if (perf_tests[REBUILD_TEST] == NULL &&
	    perf_tests[FETCH_TEST] == NULL && perf_tests[UPDATE_TEST] == NULL &&
	    perf_tests[UPDATE_FETCH_TEST] == NULL &&
	    perf_tests[ITERATE_TEST] == NULL) {
		perf_tests_prep[UPDATE_TEST] = ts_io_prep;
		perf_tests[UPDATE_TEST] = ts_write_perf;
		perf_tests_post[UPDATE_TEST] = ts_post_verify;
	}

	if ((perf_tests[FETCH_TEST] != NULL ||
	     perf_tests[UPDATE_FETCH_TEST] != NULL) && ts_overwrite) {
		fprintf(stdout, "Note: Fetch tests are incompatible with "
			"the overwrite option (-t).\n      Remove the -t option"
			" and try again.\n");
		return -1;
	}

	if (perf_tests[REBUILD_TEST] && ts_class != OC_S1) {
		fprintf(stderr, "rebuild can only run with -T \"daos\"\n");
		if (ts_ctx.tsc_mpi_rank == 0)
			ts_print_usage();
		return -1;
	}

	if (perf_tests[ITERATE_TEST] && ts_class != DAOS_OC_RAW) {
		fprintf(stderr, "iterate can only run with -T \"vos\"\n");
		if (ts_ctx.tsc_mpi_rank == 0)
			ts_print_usage();
		return -1;
	}

	if (ts_dkey_p_obj == 0 || ts_akey_p_dkey == 0 ||
	    ts_recx_p_akey == 0) {
		fprintf(stderr, "Invalid arguments %d/%d/%d/\n",
			ts_akey_p_dkey, ts_recx_p_akey,
			ts_recx_p_akey);
		if (ts_ctx.tsc_mpi_rank == 0)
			ts_print_usage();
		return -1;
	}

	if (vsize <= sizeof(int))
		vsize = sizeof(int);

	if (ts_ctx.tsc_mpi_rank == 0 || ts_mode == TS_MODE_VOS) {
		uuid_generate(ts_ctx.tsc_pool_uuid);
		uuid_generate(ts_ctx.tsc_cont_uuid);
	}

	if (ts_mode == TS_MODE_VOS) {
		ts_ctx.tsc_cred_nr = -1; /* VOS can only support sync mode */
		if (strlen(ts_pmem_file) == 0)
			strcpy(ts_pmem_file, "/mnt/daos/vos_perf.pmem");

		ts_ctx.tsc_pmem_file = ts_pmem_file;
		if (ts_in_ult) {
			rc = ts_abt_init();
			if (rc)
				return rc;
		}
	} else {
		if (ts_in_ult || ts_profile_vos) {
			fprintf(stderr, "ULT and profiling is only supported"
				" in VOS mode.\n");
			if (ts_ctx.tsc_mpi_rank == 0)
				ts_print_usage();
			return -1;
		}

		ts_ctx.tsc_cred_nr = credits;
		ts_ctx.tsc_svc.rl_nr = 1;
		ts_ctx.tsc_svc.rl_ranks  = &svc_rank;
	}

	tmp_oid = dts_oid_gen(ts_class, 0, 0);
	oca = daos_oclass_attr_find(tmp_oid);
	D_ASSERT(oca != NULL);
	if (DAOS_OC_IS_EC(oca))
		ec_vsize = oca->u.ec.e_len * oca->u.ec.e_k;
	if (ec_vsize != 0 && vsize % ec_vsize != 0 && ts_ctx.tsc_mpi_rank == 0)
		fprintf(stdout, "for EC obj perf test, vsize (-s) %d should be "
			"multiple of %d (full-stripe size) to get better "
			"performance.\n", vsize, ec_vsize);

	ts_ctx.tsc_cred_vsize	= vsize;
	ts_ctx.tsc_scm_size	= scm_size;
	ts_ctx.tsc_nvme_size	= nvme_size;


	if (ts_ctx.tsc_mpi_rank == 0) {
		fprintf(stdout,
			"Test :\n\t%s\n"
			"Parameters :\n"
			"\tpool size     : SCM: %u MB, NVMe: %u MB\n"
			"\tcredits       : %d (sync I/O for -ve)\n"
			"\tobj_per_cont  : %u x %d (procs)\n"
			"\tdkey_per_obj  : %u\n"
			"\takey_per_dkey : %u\n"
			"\trecx_per_akey : %u\n"
			"\tvalue type    : %s\n"
			"\tvalue size    : %u\n"
			"\tzero copy     : %s\n"
			"\toverwrite     : %s\n"
			"\tverify fetch  : %s\n"
			"\tVOS file      : %s\n",
			ts_class_name(),
			(unsigned int)(scm_size >> 20),
			(unsigned int)(nvme_size >> 20),
			credits,
			ts_obj_p_cont,
			ts_ctx.tsc_mpi_size,
			ts_dkey_p_obj,
			ts_akey_p_dkey,
			ts_recx_p_akey,
			ts_val_type(),
			vsize,
			ts_yes_or_no(ts_zero_copy),
			ts_yes_or_no(ts_overwrite),
			ts_yes_or_no(ts_verify_fetch),
			ts_mode == TS_MODE_VOS ? ts_pmem_file : "<NULL>");
	}

	ts_ohs = calloc(ts_obj_p_cont, sizeof(*ts_ohs));
	ts_oids = calloc(ts_obj_p_cont, sizeof(*ts_oids));
	ts_uoids = calloc(ts_obj_p_cont, sizeof(*ts_uoids));
	if (!ts_ohs || !ts_oids || !ts_uoids) {
		fprintf(stderr, "failed to allocate %u open handles\n",
			ts_obj_p_cont);
		return -1;
	}

	rc = dts_ctx_init(&ts_ctx);
	if (rc)
		return -1;

	if (ts_ctx.tsc_mpi_rank == 0) {
		if (pause) {
			fprintf(stdout, "Ready to start...If you wish to"
				" attach a tool, do so now and then hit"
				" enter.\n");
			getc(stdin);
		}
		fprintf(stdout, "Started...\n");
	}

	if (ts_profile_vos)
		vos_profile_start(ts_profile_vos_path, ts_profile_vos_avg);
	MPI_Barrier(MPI_COMM_WORLD);

	for (i = 0; i < TEST_SIZE; i++) {
		double	start;
		double	end;
		int	rc_g = 0;

		if (perf_tests[i] == NULL)
			continue;

		srand(seed);

		if (perf_tests_prep[i] !=  NULL) {
			rc = perf_tests_prep[i]();
			if (rc != 0)
				fprintf(stderr, "perf_tests_prep[%d] failed, "
					"rc %d\n", i, rc);
		}
		MPI_Allreduce(&rc, &rc_g, 1, MPI_INT, MPI_MIN, MPI_COMM_WORLD);
		if (rc != 0)
			break;

		start = daos_get_ntime();
		rc = perf_tests[i](&duration);
		end = daos_get_ntime();
		if (ts_ctx.tsc_mpi_size > 1) {

			MPI_Allreduce(&rc, &rc_g, 1, MPI_INT, MPI_MIN,
				      MPI_COMM_WORLD);
			rc = rc_g;
		}

		if (rc != 0) {
			fprintf(stderr, "Failed: "DF_RC"\n", DP_RC(rc));
			break;
		}

		show_result(duration, start, end, vsize, perf_tests_name[i]);

		if (perf_tests_post[i] !=  NULL) {
			rc = perf_tests_post[i]();
			if (rc != 0)
				fprintf(stderr, "perf_tests_post[%d] failed, "
					"rc %d\n", i, rc);
		}
	}

	if (ts_in_ult)
		ts_abt_fini();

	if (ts_profile_vos)
		vos_profile_stop();
	dts_ctx_fini(&ts_ctx);
	MPI_Finalize();
	free(ts_ohs);

	return 0;
}<|MERGE_RESOLUTION|>--- conflicted
+++ resolved
@@ -192,16 +192,10 @@
 		daos_handle_t		 ioh;
 
 		if (op_type == TS_DO_UPDATE)
-<<<<<<< HEAD
-			rc = vos_update_begin(ts_ctx.tsc_coh, ts_uoid, epoch,
-					      VOS_OF_USE_TIMESTAMPS,
-					      &cred->tc_dkey, 1, &cred->tc_iod,
-					      NULL, false, 0, &ioh, NULL);
-=======
 			rc = vos_update_begin(ts_ctx.tsc_coh, ts_uoids[obj_idx],
 					      epoch, 0, &cred->tc_dkey, 1,
-					      &cred->tc_iod, NULL, &ioh, NULL);
->>>>>>> 0064f08d
+					      &cred->tc_iod, NULL, false, 0,
+					      &ioh, NULL);
 		else
 			rc = vos_fetch_begin(ts_ctx.tsc_coh, ts_uoids[obj_idx],
 					     epoch, 0, &cred->tc_dkey, 1,
