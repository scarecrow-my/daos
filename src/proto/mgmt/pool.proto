//
// (C) Copyright 2019 Intel Corporation.
//
// Licensed under the Apache License, Version 2.0 (the "License");
// you may not use this file except in compliance with the License.
// You may obtain a copy of the License at
//
//    http://www.apache.org/licenses/LICENSE-2.0
//
// Unless required by applicable law or agreed to in writing, software
// distributed under the License is distributed on an "AS IS" BASIS,
// WITHOUT WARRANTIES OR CONDITIONS OF ANY KIND, either express or implied.
// See the License for the specific language governing permissions and
// limitations under the License.
//
// GOVERNMENT LICENSE RIGHTS-OPEN SOURCE SOFTWARE
// The Government's rights to use, modify, reproduce, release, perform, display,
// or disclose this software are subject to the terms of the Apache License as
// provided in Contract No. 8F-30005.
// Any reproduction of computer software, computer software documentation, or
// portions thereof marked with this legend must also reproduce the markings.
//

syntax = "proto3";
package mgmt;

// Management Service Protobuf Definitions related to interactions between
// DAOS control server and DAOS pools.

// PoolCreateReq supplies new pool parameters.
message PoolCreateReq {
	uint64 scmbytes = 1; // SCM size in bytes
	uint64 nvmebytes = 2; // NVMe size in bytes
	repeated uint32 ranks = 3; // target ranks
	uint32 numsvcreps = 4; // desired number of pool service replicas
	string user = 5; // formatted user e.g. "bob@"
	string usergroup = 6; // formatted group e.g. "builders@"
	string uuid = 7; // UUID for new pool, generated on the client
	string sys = 8; // DAOS system identifier
	repeated string acl = 9; // Access Control Entries in short string format
}

// PoolCreateResp returns created pool uuid and ranks.
message PoolCreateResp {
	int32 status = 1; // DAOS error code
	repeated uint32 svcreps = 2; // pool service replica ranks
}

// PoolDestroyReq supplies pool identifier and force flag.
message PoolDestroyReq {
	string uuid = 1; // uuid of pool to destroy
	string sys = 2; // DAOS system identifier
	bool force = 3; // destroy regardless of active connections
}

// PoolDestroyResp returns resultant state of destroy operation.
message PoolDestroyResp {
	int32 status = 1; // DAOS error code
}

// PoolEvictReq supplies pool identifier.
message PoolEvictReq {
	string uuid = 1; // uuid of pool to evict
	string sys = 2; // DAOS system identifier
}

// PoolEvictResp returns resultant state of evict operation.
message PoolEvictResp {
	int32 status = 1; // DAOS error code
}

// PoolExcludeReq supplies pool identifier, rank, and target_idxs.
message PoolExcludeReq {
	string uuid = 1; // uuid of pool to add target up to
	uint32 rank = 2; // target to move to the up state
	repeated uint32 targetidx = 3; // target ranks
}

// PoolExcludeResp returns resultant state of Exclude operation.
message PoolExcludeResp {
	int32 status = 1; // DAOS error code
}

// PoolExtendReq supplies pool identifier and rank list.
message PoolExtendReq {
	string uuid = 1; // uuid of pool to add target up to
	repeated uint32 ranks = 2; // ranks
	uint64 scmbytes = 3; // SCM size in bytes
	uint64 nvmebytes = 4; // NVMe size in bytes
<<<<<<< HEAD
	string user = 5; // formatted user e.g. "bob@"
	string usergroup = 6; // formatted group e.g. "builders@"
	string sys = 7; // DAOS system identifier
	repeated string acl = 8; // Access Control Entries in short string format
=======
>>>>>>> 961abe08
}

// PoolExtendResp returns resultant state of Extend operation.
message PoolExtendResp {
	int32 status = 1; // DAOS error code
}

// PoolReintegrateReq supplies pool identifier, rank, and target_idxs.
message PoolReintegrateReq {
	string uuid = 1; // uuid of pool to add target up to
	uint32 rank = 2; // target to move to the up state
	repeated uint32 targetidx = 3; // target ranks
}

// PoolReintegrateResp returns resultant state of Reintegrate operation.
message PoolReintegrateResp {
	int32 status = 1; // DAOS error code
}

// ListPoolsReq represents a request to list pools on a given DAOS system.
message ListPoolsReq {
	string sys = 1; // DAOS system identifier
}

// ListPoolsResp returns the list of pools in the system.
message ListPoolsResp {
	message Pool {
		string uuid = 1; // uuid of pool
		repeated uint32 svcreps = 2; // pool service replica ranks
	}
	int32 status = 1; // DAOS error code
	repeated Pool pools = 2; // pools list
}

// ListContainers
// Initial implementation differs from C API
// (numContainers not provided in request - get whole list)
message ListContReq {
	string uuid = 1; // uuid of pool
}

message ListContResp {
	message Cont {
		string uuid = 1; // uuid of container
	}
	int32 status = 1; // DAOS error code
	repeated Cont containers = 2; // containers
}

// PoolQueryReq represents a pool query request.
message PoolQueryReq {
	string uuid = 1;
}

// StorageUsageStats represents usage statistics for a storage subsystem.
message StorageUsageStats {
	uint64 total = 1;
	uint64 free = 2;
	uint64 min = 3;
	uint64 max = 4;
	uint64 mean = 5;
}

// PoolRebuildStatus represents a pool's rebuild status.
message PoolRebuildStatus {
	int32 status = 1; // DAOS error code
	enum State {
		IDLE = 0;
		DONE = 1;
		BUSY = 2;
	}
	State state = 2;
	uint64 objects = 3;
	uint64 records = 4;
}

// PoolSetPropReq represents a request to set a pool property.
message PoolSetPropReq {
	string uuid = 1; // uuid of pool to modify
	oneof property {
		string name = 2;   // pool property name
		uint32 number = 3; // pool property enum
	}
	oneof value {
		string strval = 4; // pool property string value
		uint64 numval = 5; // pool property numeric value
	}
}

// PoolSetPropResp represents the result of setting a property.
message PoolSetPropResp {
	int32 status = 1; // DAOS error code
	oneof property {
		string name = 2;   // pool property name
		uint32 number = 3; // pool property enum
	}
	oneof value {
		string strval = 4; // pool property string value
		uint64 numval = 5; // pool property numeric value
	}
}

// PoolQueryResp represents a pool query response.
message PoolQueryResp {
	int32 status = 1; // DAOS error code
	string uuid = 2; // pool uuid
	uint32 totaltargets = 3; // total targets in pool
	uint32 activetargets = 4; // active targets in pool
	uint32 disabledtargets = 5; // number of disabled targets in pool
	PoolRebuildStatus rebuild = 6; // pool rebuild status
	StorageUsageStats scm = 7; // SCM storage usage stats
	StorageUsageStats nvme = 8; // NVMe storage usage stats
	uint32 totalnodes = 9; // total nodes in pool
	uint32 version = 10; // latest pool map version
	uint32 leader = 11; // current raft leader
}
<|MERGE_RESOLUTION|>--- conflicted
+++ resolved
@@ -87,13 +87,6 @@
 	repeated uint32 ranks = 2; // ranks
 	uint64 scmbytes = 3; // SCM size in bytes
 	uint64 nvmebytes = 4; // NVMe size in bytes
-<<<<<<< HEAD
-	string user = 5; // formatted user e.g. "bob@"
-	string usergroup = 6; // formatted group e.g. "builders@"
-	string sys = 7; // DAOS system identifier
-	repeated string acl = 8; // Access Control Entries in short string format
-=======
->>>>>>> 961abe08
 }
 
 // PoolExtendResp returns resultant state of Extend operation.
