//
// (C) Copyright 2018-2020 Intel Corporation.
//
// Licensed under the Apache License, Version 2.0 (the "License");
// you may not use this file except in compliance with the License.
// You may obtain a copy of the License at
//
//    http://www.apache.org/licenses/LICENSE-2.0
//
// Unless required by applicable law or agreed to in writing, software
// distributed under the License is distributed on an "AS IS" BASIS,
// WITHOUT WARRANTIES OR CONDITIONS OF ANY KIND, either express or implied.
// See the License for the specific language governing permissions and
// limitations under the License.
//
// GOVERNMENT LICENSE RIGHTS-OPEN SOURCE SOFTWARE
// The Government's rights to use, modify, reproduce, release, perform, display,
// or disclose this software are subject to the terms of the Apache License as
// provided in Contract No. 8F-30005.
// Any reproduction of computer software, computer software documentation, or
// portions thereof marked with this legend must also reproduce the markings.
//

package server

import (
	"context"
	"fmt"
	"io/ioutil"
	"net"
	"os"
	"os/signal"
	"os/user"
	"strings"
	"syscall"

	"github.com/pkg/errors"
	"google.golang.org/grpc"

	ctlpb "github.com/daos-stack/daos/src/control/common/proto/ctl"
	mgmtpb "github.com/daos-stack/daos/src/control/common/proto/mgmt"
	"github.com/daos-stack/daos/src/control/lib/netdetect"
	"github.com/daos-stack/daos/src/control/logging"
	"github.com/daos-stack/daos/src/control/pbin"
	"github.com/daos-stack/daos/src/control/security"
	"github.com/daos-stack/daos/src/control/server/ioserver"
	"github.com/daos-stack/daos/src/control/server/storage/bdev"
	"github.com/daos-stack/daos/src/control/server/storage/scm"
	"github.com/daos-stack/daos/src/control/system"
)

const (
	// ControlPlaneName defines a consistent name for the control plane server.
	ControlPlaneName = "DAOS Control Server"
<<<<<<< HEAD
	DataPlaneName    = "DAOS I/O Server"
	// define supported maximum number of I/O servers
	maxIOServers = 2
=======
	// DataPlaneName defines a consistent name for the ioserver.
	DataPlaneName = "DAOS I/O Server"

	iommuPath = "/sys/class/iommu"
>>>>>>> a27bc54a
)

func cfgHasBdev(cfg *Configuration) bool {
	for _, srvCfg := range cfg.Servers {
		if len(srvCfg.Storage.Bdev.DeviceList) > 0 {
			return true
		}
	}

	return false
}

func instanceShmID(idx int) int {
	return os.Getpid() + idx + 1
}

<<<<<<< HEAD
=======
func iommuDetected() bool {
	// Simple test for now -- if the path exists and contains
	// DMAR entries, we assume that's good enough.
	dmars, err := ioutil.ReadDir(iommuPath)
	if err != nil {
		return false
	}

	return len(dmars) > 0
}

// define supported maximum number of I/O servers
const maxIoServers = 2

>>>>>>> a27bc54a
// Start is the entry point for a daos_server instance.
func Start(log *logging.LeveledLogger, cfg *Configuration) error {
	err := cfg.Validate(log)
	if err != nil {
		return errors.Wrapf(err, "%s: validation failed", cfg.Path)
	}

	// Backup active config.
	saveActiveConfig(log, cfg)

	if cfg.HelperLogFile != "" {
		if err := os.Setenv(pbin.DaosAdminLogFileEnvVar, cfg.HelperLogFile); err != nil {
			return errors.Wrap(err, "unable to configure privileged helper logging")
		}
	}

	// Create the root context here. All contexts should
	// inherit from this one so that they can be shut down
	// from one place.
	ctx, shutdown := context.WithCancel(context.Background())
	defer shutdown()

	controlAddr, err := net.ResolveTCPAddr("tcp", fmt.Sprintf("0.0.0.0:%d", cfg.ControlPort))
	if err != nil {
		return errors.Wrap(err, "unable to resolve daos_server control address")
	}

	bdevProvider := bdev.DefaultProvider(log)
	runningUser, err := user.Current()
	if err != nil {
		return errors.Wrap(err, "unable to lookup current user")
	}

	if !cfgHasBdev(cfg) {
		// If there are no bdevs in the config, use a minimal amount of hugepages.
		cfg.NrHugepages = 128
	}

	// Perform an automatic prepare based on the values in the config file.
	prepReq := bdev.PrepareRequest{
		HugePageCount: cfg.NrHugepages,
		TargetUser:    runningUser.Username,
		PCIWhitelist:  strings.Join(cfg.BdevInclude, ","),
	}
	log.Debugf("automatic NVMe prepare req: %+v", prepReq)
	if _, err := bdevProvider.Prepare(prepReq); err != nil {
		log.Errorf("automatic NVMe prepare failed (check configuration?)\n%s", err)
	}

	hugePages, err := getHugePageInfo()
	if err != nil {
		return errors.Wrap(err, "unable to read system hugepage info")
	}

	// Don't bother with these checks if there aren't any block devices configured.
	if cfgHasBdev(cfg) {
		if hugePages.Free != hugePages.Total {
			// Not sure if this should be an error, per se, but I think we want to display it
			// on the console to let the admin know that there might be something that needs
			// to be cleaned up?
			log.Errorf("free hugepages does not match total (%d != %d)", hugePages.Free, hugePages.Total)
		}

		if hugePages.FreeMB() == 0 {
			// Is this appropriate? Or should we bomb out?
			log.Error("no free hugepages -- NVMe performance may suffer")
		}

		if runningUser.Uid != "0" && !iommuDetected() {
			return FaultServerIommuDisabled
		}
	}

	// If this daos_server instance ends up being the MS leader,
	// this will record the DAOS system membership.
	membership := system.NewMembership(log)
	scmProvider := scm.DefaultProvider(log)
	harness := NewIOServerHarness(log)
	for i, srvCfg := range cfg.Servers {
		if i+1 > maxIOServers {
			break
		}

		// Provide special handling for the ofi+verbs provider.
		// Mercury uses the interface name such as ib0, while OFI uses the device name such as hfi1_0
		// CaRT and Mercury will now support the new OFI_DOMAIN environment variable so that we can
		// specify the correct device for each.
		if strings.HasPrefix(srvCfg.Fabric.Provider, "ofi+verbs") && !srvCfg.HasEnvVar("OFI_DOMAIN") {
			deviceAlias, err := netdetect.GetDeviceAlias(srvCfg.Fabric.Interface)
			if err != nil {
				return errors.Wrapf(err, "failed to resolve alias for %s", srvCfg.Fabric.Interface)
			}
			envVar := "OFI_DOMAIN=" + deviceAlias
			srvCfg.WithEnvVars(envVar)
		}

		// If the configuration specifies that we should explicitly set hugepage values
		// per instance, do it. Otherwise, let SPDK/DPDK figure it out.
		if cfg.SetHugepages {
			// If we have multiple I/O instances with block devices, then we need to apportion
			// the hugepage memory among the instances.
			srvCfg.Storage.Bdev.MemSize = hugePages.FreeMB() / len(cfg.Servers)
			// reserve a little for daos_admin
			srvCfg.Storage.Bdev.MemSize -= srvCfg.Storage.Bdev.MemSize / 16
		}

		// Each instance must have a unique shmid in order to run as SPDK primary.
		// Use a stable identifier that's easy to construct elsewhere if we don't
		// have access to the instance configuration.
		srvCfg.Storage.Bdev.ShmID = instanceShmID(i)

		bp, err := bdev.NewClassProvider(log, srvCfg.Storage.SCM.MountPoint, &srvCfg.Storage.Bdev)
		if err != nil {
			return err
		}

		msClient := newMgmtSvcClient(ctx, log, mgmtSvcClientCfg{
			AccessPoints:    cfg.AccessPoints,
			ControlAddr:     controlAddr,
			TransportConfig: cfg.TransportConfig,
		})

		srv := NewIOServerInstance(log, bp, scmProvider, msClient, ioserver.NewRunner(log, srvCfg))
		if err := harness.AddInstance(srv); err != nil {
			return err
		}
	}

	// Create and setup control service.
	controlService, err := NewControlService(log, harness, bdevProvider, scmProvider, cfg, membership)
	if err != nil {
		return errors.Wrap(err, "init control service")
	}
	if err := controlService.Setup(); err != nil {
		return errors.Wrap(err, "setup control service")
	}

	// Create and start listener on management network.
	lis, err := net.Listen("tcp4", controlAddr.String())
	if err != nil {
		return errors.Wrap(err, "unable to listen on management interface")
	}

	// Create new grpc server, register services and start serving.
	var opts []grpc.ServerOption
	tcOpt, err := security.ServerOptionForTransportConfig(cfg.TransportConfig)
	if err != nil {
		return err
	}
	opts = append(opts, tcOpt)

	uintOpt, err := unaryInterceptorForTransportConfig(cfg.TransportConfig)
	if err != nil {
		return err
	}
	if uintOpt != nil {
		opts = append(opts, uintOpt)
	}
	sintOpt, err := streamInterceptorForTransportConfig(cfg.TransportConfig)
	if err != nil {
		return err
	}
	if sintOpt != nil {
		opts = append(opts, sintOpt)
	}

	grpcServer := grpc.NewServer(opts...)
	ctlpb.RegisterMgmtCtlServer(grpcServer, controlService)
	mgmtpb.RegisterMgmtSvcServer(grpcServer, newMgmtSvc(harness, membership))

	go func() {
		_ = grpcServer.Serve(lis)
	}()
	defer grpcServer.GracefulStop()

	log.Infof("%s (pid %d) listening on %s", ControlPlaneName, os.Getpid(), controlAddr)

	sigChan := make(chan os.Signal)
	signal.Notify(sigChan, syscall.SIGINT, syscall.SIGQUIT, syscall.SIGTERM)
	go func() {
		sig := <-sigChan
		log.Debugf("Caught signal: %s", sig)
		if err := drpcCleanup(cfg.SocketDir); err != nil {
			log.Errorf("error during dRPC cleanup: %s", err)
		}
		shutdown()
	}()

	if err := harness.AwaitStorageReady(ctx, cfg.RecreateSuperblocks); err != nil {
		return err
	}

	if err := harness.CreateSuperblocks(cfg.RecreateSuperblocks); err != nil {
		return err
	}

	return errors.Wrapf(harness.Start(ctx, membership, cfg), "%s exited with error", DataPlaneName)
}<|MERGE_RESOLUTION|>--- conflicted
+++ resolved
@@ -52,16 +52,12 @@
 const (
 	// ControlPlaneName defines a consistent name for the control plane server.
 	ControlPlaneName = "DAOS Control Server"
-<<<<<<< HEAD
-	DataPlaneName    = "DAOS I/O Server"
+	// DataPlaneName defines a consistent name for the ioserver.
+	DataPlaneName = "DAOS I/O Server"
 	// define supported maximum number of I/O servers
 	maxIOServers = 2
-=======
-	// DataPlaneName defines a consistent name for the ioserver.
-	DataPlaneName = "DAOS I/O Server"
 
 	iommuPath = "/sys/class/iommu"
->>>>>>> a27bc54a
 )
 
 func cfgHasBdev(cfg *Configuration) bool {
@@ -78,8 +74,6 @@
 	return os.Getpid() + idx + 1
 }
 
-<<<<<<< HEAD
-=======
 func iommuDetected() bool {
 	// Simple test for now -- if the path exists and contains
 	// DMAR entries, we assume that's good enough.
@@ -91,10 +85,6 @@
 	return len(dmars) > 0
 }
 
-// define supported maximum number of I/O servers
-const maxIoServers = 2
-
->>>>>>> a27bc54a
 // Start is the entry point for a daos_server instance.
 func Start(log *logging.LeveledLogger, cfg *Configuration) error {
 	err := cfg.Validate(log)
