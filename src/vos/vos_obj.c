--- conflicted
+++ resolved
@@ -317,12 +317,8 @@
 	struct vos_ts_set	*ts_set;
 	struct vos_container	*cont;
 	struct vos_object	*obj = NULL;
-<<<<<<< HEAD
-	daos_epoch_range_t	 epr = {0, epoch};
 	bool			 punch_obj = false;
-=======
 	daos_epoch_range_t	 epr = {0, dth ? dth->dth_epoch : epoch};
->>>>>>> b9d0f605
 	bool			 read_conflict = false;
 	int			 rc = 0;
 
@@ -367,7 +363,6 @@
 
 			rc = key_punch(obj, epr.epr_hi, pm_ver, dkey,
 				       akey_nr, akeys, flags, ts_set);
-<<<<<<< HEAD
 
 			if (!read_conflict && rc > 0) {
 				/** Punch the object too */
@@ -378,13 +373,8 @@
 			punch_obj = true;
 		}
 
-		if (punch_obj) { /* object punch */
-			rc = obj_punch(coh, obj, epoch, flags, ts_set);
-=======
-		} else { /* object punch */
+		if (punch_obj)
 			rc = obj_punch(coh, obj, epr.epr_hi, flags, ts_set);
->>>>>>> b9d0f605
-		}
 	}
 
 	if (rc == 0 && read_conflict)
@@ -401,21 +391,18 @@
 		vos_dtx_cleanup_dth(dth);
 	vos_dth_set(NULL);
 
-<<<<<<< HEAD
 	if (rc == -DER_NONEXIST && (flags & VOS_OF_COND_PUNCH) == 0) {
-		if (read_conflict || vos_ts_check_rh_conflict(ts_set, epoch))
+		if (read_conflict || vos_ts_check_rh_conflict(ts_set,
+							      epr.epr_hi))
 			rc = -DER_TX_RESTART;
 		else
 			rc = 0;
 	}
 
-	VOS_TX_LOG_FAILURE(rc, "Failed to punch object or key "DF_UOID": "DF_RC
-			   "\n", DP_UOID(oid), DP_RC(rc));
-
-	update_read_timestamps(ts_set, epoch, akey_nr, rc);
-=======
+	VOS_TX_LOG_FAIL(rc, "Failed to punch object or key "DF_UOID": "
+			DF_RC "\n", DP_UOID(oid), DP_RC(rc));
+
 	update_read_timestamps(ts_set, epr.epr_hi, akey_nr, rc);
->>>>>>> b9d0f605
 	vos_ts_set_free(ts_set);
 
 	return rc;
