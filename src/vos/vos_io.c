--- conflicted
+++ resolved
@@ -80,12 +80,10 @@
 	unsigned int		 ic_update:1,
 				 ic_size_fetch:1,
 				 ic_save_recx:1,
-<<<<<<< HEAD
-				 ic_dedup:1; /** candidate for dedup */
-=======
+				 ic_dedup:1, /** candidate for dedup */
 				 ic_read_ts_only:1,
 				 ic_check_existence:1;
->>>>>>> d4e54bdd
+
 	/**
 	 * Input shadow recx lists, one for each iod. Now only used for degraded
 	 * mode EC obj fetch handling.
@@ -376,24 +374,13 @@
 static void
 vos_ioc_reserve_fini(struct vos_io_context *ioc)
 {
-<<<<<<< HEAD
-	struct vos_rsrvd_scm *rsrvd_scm = &ioc->ic_rsrvd_scm;
-
-	D_ASSERT(d_list_empty(&ioc->ic_blk_exts));
-	D_ASSERT(rsrvd_scm->rs_actv_at == 0);
-	D_ASSERT(d_list_empty(&ioc->ic_dedup_entries));
-
-	if (rsrvd_scm->rs_actv_cnt != 0) {
-		D_FREE(rsrvd_scm->rs_actv);
-		rsrvd_scm->rs_actv = NULL;
-=======
 	if (ioc->ic_rsrvd_scm != NULL) {
 		D_ASSERT(ioc->ic_rsrvd_scm->rs_actv_at == 0);
 		D_FREE(ioc->ic_rsrvd_scm);
->>>>>>> d4e54bdd
 	}
 
 	D_ASSERT(d_list_empty(&ioc->ic_blk_exts));
+	D_ASSERT(d_list_empty(&ioc->ic_dedup_entries));
 	if (ioc->ic_umoffs != NULL) {
 		D_FREE(ioc->ic_umoffs);
 		ioc->ic_umoffs = NULL;
@@ -485,14 +472,11 @@
 	ioc->ic_update = !read_only;
 	ioc->ic_size_fetch = ((fetch_flags & VOS_FETCH_SIZE_ONLY) != 0);
 	ioc->ic_save_recx = ((fetch_flags & VOS_FETCH_RECX_LIST) != 0);
-<<<<<<< HEAD
 	ioc->ic_dedup = dedup;
 	ioc->ic_dedup_th = dedup_th;
-=======
 	ioc->ic_read_ts_only = ((fetch_flags & VOS_FETCH_SET_TS_ONLY) != 0);
 	ioc->ic_check_existence =
 		((fetch_flags & VOS_FETCH_CHECK_EXISTENCE) != 0);
->>>>>>> d4e54bdd
 	ioc->ic_read_conflict = false;
 	ioc->ic_umoffs_cnt = ioc->ic_umoffs_at = 0;
 	ioc->iod_csums = iod_csums;
@@ -2109,9 +2093,8 @@
 	err = vos_tx_end(dth, umem, err);
 
 out:
-	if (err != 0)
+	if (err != 0) {
 		update_cancel(ioc);
-<<<<<<< HEAD
 	} else {
 		if (daes != NULL)
 			vos_dtx_post_handle(ioc->ic_cont, daes,
@@ -2119,11 +2102,6 @@
 		vos_dedup_process(vos_cont2pool(ioc->ic_cont),
 				  &ioc->ic_dedup_entries, false);
 	}
-=======
-	else if (daes != NULL)
-		vos_dtx_post_handle(ioc->ic_cont, daes,
-				    dth->dth_dti_cos_count, false);
->>>>>>> d4e54bdd
 
 	D_FREE(daes);
 
