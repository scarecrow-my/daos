/*
 * (C) Copyright 2016-2020 Intel Corporation.
 *
 * Licensed under the Apache License, Version 2.0 (the "License");
 * you may not use this file except in compliance with the License.
 * You may obtain a copy of the License at
 *
 *    http://www.apache.org/licenses/LICENSE-2.0
 *
 * Unless required by applicable law or agreed to in writing, software
 * distributed under the License is distributed on an "AS IS" BASIS,
 * WITHOUT WARRANTIES OR CONDITIONS OF ANY KIND, either express or implied.
 * See the License for the specific language governing permissions and
 * limitations under the License.
 *
 * GOVERNMENT LICENSE RIGHTS-OPEN SOURCE SOFTWARE
 * The Government's rights to use, modify, reproduce, release, perform, display,
 * or disclose this software are subject to the terms of the Apache License as
 * provided in Contract No. B609815.
 * Any reproduction of computer software, computer software documentation, or
 * portions thereof marked with this legend must also reproduce the markings.
 */
/**
 * \file
 *
 * ds_mgmt: Pool Methods
 */

#define D_LOGFAC	DD_FAC(mgmt)

#include <daos_srv/pool.h>
#include <daos/rpc.h>

#include "srv_internal.h"

struct list_pools_iter_args {
	/* Remaining pools in client buf, total pools in system */
	uint64_t			avail_npools;
	uint64_t			npools;

	/* Storage / index for list of pools to return to caller */
	uint64_t			pools_index;
	uint64_t			pools_len;
	struct mgmt_list_pools_one	*pools;
};

/**
 * Destroy the pool on the specified ranks
 */
static int
ds_mgmt_tgt_pool_destroy_ranks(uuid_t pool_uuid, d_rank_list_t *excluded)
{
	crt_rpc_t			*td_req;
	struct mgmt_tgt_destroy_in	*td_in;
	struct mgmt_tgt_destroy_out	*td_out;
	unsigned int			opc;
	int				topo;
	int				rc;

	/* Collective RPC to destroy the pool on all of targets */
	topo = crt_tree_topo(CRT_TREE_KNOMIAL, 4);
	opc = DAOS_RPC_OPCODE(MGMT_TGT_DESTROY, DAOS_MGMT_MODULE,
			      DAOS_MGMT_VERSION);
	rc = crt_corpc_req_create(dss_get_module_info()->dmi_ctx, NULL,
				  excluded, opc, NULL, NULL, 0, topo,
				  &td_req);
	if (rc)
		D_GOTO(fini_ranks, rc);

	td_in = crt_req_get(td_req);
	D_ASSERT(td_in != NULL);
	uuid_copy(td_in->td_pool_uuid, pool_uuid);

	rc = dss_rpc_send(td_req);
	if (rc == 0 && DAOS_FAIL_CHECK(DAOS_POOL_DESTROY_FAIL_CORPC))
		rc = -DER_TIMEDOUT;
	if (rc != 0)
		D_GOTO(out_rpc, rc);

	td_out = crt_reply_get(td_req);
	rc = td_out->td_rc;
	if (rc != 0)
		D_ERROR(DF_UUID": failed to destroy pool targets "DF_RC"\n",
			DP_UUID(pool_uuid), DP_RC(rc));
out_rpc:
	crt_req_decref(td_req);

fini_ranks:
	map_ranks_fini(excluded);
	return rc;
}

/**
 * Destroy the pool on every DOWN rank
 */
static int
ds_mgmt_tgt_pool_destroy(uuid_t pool_uuid)
{
	d_rank_list_t			excluded = { 0 };
	int				rc;

	rc = ds_pool_get_ranks(pool_uuid, MAP_RANKS_DOWN, &excluded);
	if (rc)
		return rc;

	rc = ds_mgmt_tgt_pool_destroy_ranks(pool_uuid, &excluded);
	if (rc)
		return rc;

	return DER_SUCCESS;
}

static int
ds_mgmt_tgt_pool_create_ranks(uuid_t pool_uuid, char *tgt_dev,
			      d_rank_list_t *rank_list, size_t scm_size,
			      size_t nvme_size, uuid_t **tgt_uuids)
{
	crt_rpc_t			*tc_req;
	crt_opcode_t			opc;
	struct mgmt_tgt_create_in	*tc_in;
	struct mgmt_tgt_create_out	*tc_out;
	d_rank_t			*tc_out_ranks;
	uuid_t				*tc_out_uuids;
	unsigned int			i;
	int				topo;
	int				rc;
<<<<<<< HEAD
=======
	int				rc_cleanup;
>>>>>>> 961abe08

	/* Collective RPC to all of targets of the pool */
	topo = crt_tree_topo(CRT_TREE_KNOMIAL, 4);
	opc = DAOS_RPC_OPCODE(MGMT_TGT_CREATE, DAOS_MGMT_MODULE,
			      DAOS_MGMT_VERSION);
	rc = crt_corpc_req_create(dss_get_module_info()->dmi_ctx, NULL,
				  rank_list, opc, NULL, NULL,
				  CRT_RPC_FLAG_FILTER_INVERT, topo, &tc_req);
	if (rc) {
		D_ERROR(DF_UUID": corpc_req_create failed: rc="DF_RC"\n",
			DP_UUID(pool_uuid), DP_RC(rc));
		return rc;
	}

	tc_in = crt_req_get(tc_req);
	D_ASSERT(tc_in != NULL);
	uuid_copy(tc_in->tc_pool_uuid, pool_uuid);
	tc_in->tc_tgt_dev = tgt_dev;
	tc_in->tc_scm_size = scm_size;
	tc_in->tc_nvme_size = nvme_size;
	rc = dss_rpc_send(tc_req);
	if (rc == 0 && DAOS_FAIL_CHECK(DAOS_POOL_CREATE_FAIL_CORPC))
		rc = -DER_TIMEDOUT;
	if (rc != 0) {
		D_ERROR(DF_UUID": dss_rpc_send MGMT_TGT_CREATE: rc="DF_RC"\n",
			DP_UUID(pool_uuid), DP_RC(rc));
		D_GOTO(decref, rc);
	}

	tc_out = crt_reply_get(tc_req);
	rc = tc_out->tc_rc;
	if (rc != 0) {
		D_ERROR(DF_UUID": failed to update pool map on targets: rc="
			DF_RC"\n",
			DP_UUID(tc_in->tc_pool_uuid), DP_RC(rc));
		D_GOTO(decref, rc);
	}

	D_DEBUG(DB_MGMT, DF_UUID" create %zu tgts pool\n",
		DP_UUID(pool_uuid), tc_out->tc_tgt_uuids.ca_count);

	/* Abort early if the caller doesn't need the new pool target UUIDs */
	if (tgt_uuids == NULL)
		D_GOTO(decref, rc = DER_SUCCESS);

	/* Gather target uuids ranks from collective RPC to start pool svc. */
	D_ALLOC_ARRAY(*tgt_uuids, rank_list->rl_nr);
	if (*tgt_uuids == NULL) {
		rc = -DER_NOMEM;
		D_GOTO(decref, rc);
	}
	tc_out_ranks = tc_out->tc_ranks.ca_arrays;
	tc_out_uuids = tc_out->tc_tgt_uuids.ca_arrays;
	for (i = 0; i < tc_out->tc_tgt_uuids.ca_count; i++) {
		int	idx;
		bool	found;

		found = daos_rank_list_find(rank_list, tc_out_ranks[i], &idx);
		D_ASSERT(found);

		/* copy returned target UUID */
		uuid_copy((*tgt_uuids)[idx], tc_out_uuids[i]);

		D_DEBUG(DB_TRACE, "fill ranks %d idx %d "DF_UUID"\n",
			tc_out_ranks[i], idx, DP_UUID(tc_out_uuids[i]));
	}

	rc = DER_SUCCESS;

decref:
	crt_req_decref(tc_req);
<<<<<<< HEAD
	if (rc)
		ds_mgmt_tgt_pool_destroy(pool_uuid);
=======
	if (rc) {
		rc_cleanup = ds_mgmt_tgt_pool_destroy_ranks(pool_uuid,
							    rank_list);
		if (rc_cleanup)
			D_ERROR(DF_UUID": failed to clean up failed pool: "
				DF_RC"\n", DP_UUID(pool_uuid), DP_RC(rc));
	}
>>>>>>> 961abe08

	return rc;
}


static int
ds_mgmt_pool_svc_create(uuid_t pool_uuid,
			int ntargets, uuid_t target_uuids[],
			const char *group, d_rank_list_t *ranks,
			daos_prop_t *prop, d_rank_list_t *svc_list)
{
	int	doms[ntargets];
	int	rc;
	int	i;

	D_DEBUG(DB_MGMT, DF_UUID": all tgts created, setting up pool "
		"svc\n", DP_UUID(pool_uuid));

	for (i = 0; i < ntargets; i++)
		doms[i] = 1;

	/**
	 * TODO: fetch domain list from external source
	 * Report 1 domain per target for now
	 */
	rc = ds_pool_svc_create(pool_uuid, ranks->rl_nr,
				target_uuids, group, ranks, ARRAY_SIZE(doms),
				doms, prop, svc_list);

	return rc;
}

static size_t
pool_rec_size(int nreplicas)
{
	struct pool_rec *rec = NULL;

	return sizeof(*rec) + sizeof(*rec->pr_replicas) * nreplicas;
}

static bool
pool_rec_valid(d_iov_t *v)
{
	struct pool_rec *rec;

	if (v->iov_len < sizeof(*rec)) {
		D_ERROR("invalid pool record header size %zu (not %zu)\n",
			v->iov_len, sizeof(*rec));
		return false;
	}
	rec = v->iov_buf;

	if (v->iov_len != pool_rec_size(rec->pr_nreplicas)) {
		D_ERROR("invalid pool record size %zu (not %zu)\n", v->iov_len,
			pool_rec_size(rec->pr_nreplicas));
		return false;
	}

	return true;
}

/*
 * Look up the pool record's SCM address.
 * Caller must be holding the read lock
 */
static int
pool_rec_lookup(struct rdb_tx *tx, struct mgmt_svc *svc, uuid_t uuid,
		struct pool_rec **rec)
{
	d_iov_t	key;
	d_iov_t	value;
	int	rc;

	d_iov_set(&key, uuid, sizeof(uuid_t));
	d_iov_set(&value, NULL, 0);
	rc = rdb_tx_lookup(tx, &svc->ms_pools, &key, &value);
	if (rc != 0)
		return rc;

	if (!pool_rec_valid(&value))
		return -DER_IO;

	*rec = value.iov_buf;
	return 0;
}

/* Caller is responsible for freeing ranks */
int
ds_mgmt_pool_get_svc_ranks(struct mgmt_svc *svc, uuid_t uuid,
			   d_rank_list_t **ranks)
{
	struct rdb_tx	tx;
	struct pool_rec	*rec;
	int		rc;
	uint32_t	i;
	uint32_t	nr_ranks;
	d_rank_list_t	*pool_ranks;

	rc = rdb_tx_begin(svc->ms_rsvc.s_db, svc->ms_rsvc.s_term, &tx);
	if (rc != 0)
		D_GOTO(out, rc);
	ABT_rwlock_rdlock(svc->ms_lock);

	rc = pool_rec_lookup(&tx, svc, uuid, &rec);
	if (rc != 0) {
		D_GOTO(out_lock, rc);
	} else if ((rec->pr_state != POOL_READY) &&
		   (rec->pr_state != POOL_DESTROYING)) {
		D_ERROR("Pool not ready\n");
		D_GOTO(out_lock, rc = -DER_AGAIN);
	}

	nr_ranks = rec->pr_nreplicas;
	pool_ranks = d_rank_list_alloc(nr_ranks);
	if (pool_ranks == NULL)
		D_GOTO(out_lock, rc = -DER_NOMEM);

	for (i = 0; i < nr_ranks; i++) {
		pool_ranks->rl_ranks[i] = rec->pr_replicas[i];
	}

	*ranks = pool_ranks;

out_lock:
	ABT_rwlock_unlock(svc->ms_lock);
	rdb_tx_end(&tx);
out:
	return rc;
}

static int
pool_create_prepare(struct mgmt_svc *svc, uuid_t uuid, d_rank_list_t *tgts_in,
		    d_rank_list_t **tgts_out)
{
	struct rdb_tx	 tx;
	d_iov_t		 key;
	d_iov_t		 value;
	struct pool_rec	*rec;
	struct pool_rec	 recbuf = {};
	int		 rc;

	rc = rdb_tx_begin(svc->ms_rsvc.s_db, svc->ms_rsvc.s_term, &tx);
	if (rc != 0)
		goto out;
	ABT_rwlock_wrlock(svc->ms_lock);

	/* Look up the pool UUID. */
	rc = pool_rec_lookup(&tx, svc, uuid, &rec);
	if (rc == 0) {
		D_DEBUG(DB_MGMT, "found "DF_UUID" state=%u\n", DP_UUID(uuid),
			rec->pr_state);
		if (rec->pr_state == POOL_CREATING)
			rc = -DER_AGAIN;
		else
			rc = -DER_ALREADY;
		goto out_lock;
	} else if (rc != -DER_NONEXIST) {
		goto out_lock;
	}

	/*
	 * Determine which servers belong to the pool. This should consult the
	 * system map in the future.
	 */
	if (tgts_in != NULL) {
		rc = d_rank_list_dup_sort_uniq(tgts_out, tgts_in);
		if (rc != 0)
			goto out_lock;
	} else {
		uint32_t	n;
		int		i;

		rc = crt_group_size(NULL, &n);
		D_ASSERTF(rc == 0, ""DF_RC"\n", DP_RC(rc));
		*tgts_out = d_rank_list_alloc(n);
		if (*tgts_out == NULL) {
			rc = -DER_NOMEM;
			goto out_lock;
		}
		for (i = 0; i < n; i++)
			(*tgts_out)->rl_ranks[i] = i;
	}

	/* Add a pool directory entry. */
	d_iov_set(&key, uuid, sizeof(uuid_t));
	recbuf.pr_state = POOL_CREATING;
	d_iov_set(&value, &recbuf, sizeof(recbuf));
	rc = rdb_tx_update(&tx, &svc->ms_pools, &key, &value);
	if (rc != 0) {
		D_ERROR("failed to add pool "DF_UUID" to directory: %d\n",
			DP_UUID(uuid), rc);
		goto out_tgts_out;
	}

	rc = rdb_tx_commit(&tx);

out_tgts_out:
	if (rc != 0)
		d_rank_list_free(*tgts_out);
out_lock:
	ABT_rwlock_unlock(svc->ms_lock);
	rdb_tx_end(&tx);
out:
	return rc;
}

static int
pool_create_complete(struct mgmt_svc *svc, uuid_t uuid, d_rank_list_t *replicas)
{
	struct rdb_tx	 tx;
	d_iov_t		 key;
	d_iov_t		 value;
	struct pool_rec	*rec;
	size_t		 size = pool_rec_size(replicas->rl_nr);
	int		 rc;

	rc = rdb_tx_begin(svc->ms_rsvc.s_db, svc->ms_rsvc.s_term, &tx);
	if (rc != 0)
		goto out;
	ABT_rwlock_wrlock(svc->ms_lock);

	/* Complete the pool directory entry. */
	d_iov_set(&key, uuid, sizeof(uuid_t));
	D_ALLOC(rec, size);
	if (rec == NULL) {
		rc = -DER_NOMEM;
		goto out_lock;
	}
	D_ASSERTF(replicas->rl_nr <= UINT8_MAX, "%u\n", replicas->rl_nr);
	rec->pr_nreplicas = replicas->rl_nr;
	rec->pr_state = POOL_READY;
	D_CASSERT(sizeof(*rec->pr_replicas) == sizeof(*replicas->rl_ranks));
	memcpy(rec->pr_replicas, replicas->rl_ranks,
	       sizeof(*rec->pr_replicas) * replicas->rl_nr);
	d_iov_set(&value, rec, size);
	rc = rdb_tx_update(&tx, &svc->ms_pools, &key, &value);
	D_FREE(rec);
	if (rc != 0)
		goto out_lock;

	rc = rdb_tx_commit(&tx);

out_lock:
	ABT_rwlock_unlock(svc->ms_lock);
	rdb_tx_end(&tx);
out:
	return rc;
}

static int
pool_rec_delete(struct mgmt_svc *svc, uuid_t uuid)
{
	struct rdb_tx	tx;
	d_iov_t		key;
	int		rc;

	rc = rdb_tx_begin(svc->ms_rsvc.s_db, svc->ms_rsvc.s_term, &tx);
	if (rc != 0)
		goto out;
	ABT_rwlock_wrlock(svc->ms_lock);

	d_iov_set(&key, uuid, sizeof(uuid_t));
	rc = rdb_tx_delete(&tx, &svc->ms_pools, &key);
	if (rc != 0) {
		D_ERROR("failed to delete pool "DF_UUID" from directory: "
			""DF_RC"\n", DP_UUID(uuid), DP_RC(rc));
		goto out_lock;
	}

	rc = rdb_tx_commit(&tx);

out_lock:
	ABT_rwlock_unlock(svc->ms_lock);
	rdb_tx_end(&tx);
out:
	return rc;
}

int
ds_mgmt_create_pool(uuid_t pool_uuid, const char *group, char *tgt_dev,
		    d_rank_list_t *targets, size_t scm_size, size_t nvme_size,
		    daos_prop_t *prop, uint32_t svc_nr, d_rank_list_t **svcp)
{
	struct mgmt_svc			*svc;
	d_rank_list_t			*rank_list;
	uuid_t				*tgt_uuids = NULL;
	int				rc;
	int				rc_cleanup;

	rc = ds_mgmt_svc_lookup_leader(&svc, NULL /* hint */);
	if (rc != 0)
		goto out;

	rc = pool_create_prepare(svc, pool_uuid, targets, &rank_list);
	if (rc != 0) {
		if (rc == -DER_ALREADY)
			rc = 0;
		goto out_svc;
	}

	rc = ds_mgmt_tgt_pool_create_ranks(pool_uuid, tgt_dev, rank_list,
					   scm_size, nvme_size, &tgt_uuids);
	if (rc != 0) {
		D_ERROR("creating pool on ranks "DF_UUID" failed: rc "DF_RC"\n",
			DP_UUID(pool_uuid), DP_RC(rc));
		D_GOTO(out_preparation, rc);
	}

	/** allocate service rank list */
	*svcp = d_rank_list_alloc(svc_nr);
	if (*svcp == NULL) {
		rc = -DER_NOMEM;
		goto out_uuids;
	}

	rc = ds_mgmt_pool_svc_create(pool_uuid, rank_list->rl_nr, tgt_uuids,
				     group, rank_list, prop, *svcp);
	if (rc) {
		D_ERROR("create pool "DF_UUID" svc failed: rc "DF_RC"\n",
			DP_UUID(pool_uuid), DP_RC(rc));
		goto out_svcp;
	}

	rc = pool_create_complete(svc, pool_uuid, *svcp);
	if (rc != 0) {
		D_ERROR("failed to mark pool "DF_UUID" ready: "DF_RC"\n",
			DP_UUID(pool_uuid), DP_RC(rc));
		ds_pool_svc_destroy(pool_uuid);
	}

out_svcp:
	if (rc) {
		d_rank_list_free(*svcp);
		*svcp = NULL;

		rc_cleanup = ds_mgmt_tgt_pool_destroy_ranks(pool_uuid,
							    rank_list);
		if (rc_cleanup)
			D_ERROR(DF_UUID": failed to clean up failed pool: "
				DF_RC"\n", DP_UUID(pool_uuid), DP_RC(rc));
	}
out_uuids:
	D_FREE(tgt_uuids);
out_preparation:
	if (rc != 0)
		pool_rec_delete(svc, pool_uuid);
out_svc:
	ds_mgmt_svc_put_leader(svc);
out:
	D_DEBUG(DB_MGMT, "create pool "DF_UUID": "DF_RC"\n", DP_UUID(pool_uuid),
		DP_RC(rc));
	return rc;
}

void
ds_mgmt_hdlr_pool_create(crt_rpc_t *rpc_req)
{
	struct mgmt_pool_create_in	*pc_in;
	struct mgmt_pool_create_out	*pc_out;
	int				 rc;

	pc_in = crt_req_get(rpc_req);
	D_ASSERT(pc_in != NULL);
	pc_out = crt_reply_get(rpc_req);
	D_ASSERT(pc_out != NULL);

	rc = ds_mgmt_create_pool(pc_in->pc_pool_uuid, pc_in->pc_grp,
				 pc_in->pc_tgt_dev, pc_in->pc_tgts,
				 pc_in->pc_scm_size, pc_in->pc_nvme_size,
				 pc_in->pc_prop, pc_in->pc_svc_nr,
				 &pc_out->pc_svc);
	pc_out->pc_rc = rc;
	rc = crt_reply_send(rpc_req);
	if (rc != 0)
		D_ERROR("crt_reply_send failed, rc: %d (pc_tgt_dev: %s).\n",
			rc, pc_in->pc_tgt_dev);
	if (pc_out->pc_rc == 0)
		d_rank_list_free(pc_out->pc_svc);
}

static int
pool_destroy_prepare(struct mgmt_svc *svc, uuid_t uuid)
{
	struct rdb_tx	 tx;
	d_iov_t		 key;
	d_iov_t		 value;
	struct pool_rec	*rec;
	struct pool_rec	*recbuf;
	size_t		 size;
	int		 rc;

	rc = rdb_tx_begin(svc->ms_rsvc.s_db, svc->ms_rsvc.s_term, &tx);
	if (rc != 0)
		goto out;
	ABT_rwlock_wrlock(svc->ms_lock);

	rc = pool_rec_lookup(&tx, svc, uuid, &rec);
	if (rc == 0) {
		if (rec->pr_state == POOL_CREATING) {
			rc = -DER_AGAIN;
			goto out_lock;
		} else if (rec->pr_state == POOL_DESTROYING) {
			goto out_lock;
		}
	} else if (rc == -DER_NONEXIST) {
		rc = -DER_ALREADY;
		goto out_lock;
	} else {
		goto out_lock;
	}
	size = pool_rec_size(rec->pr_nreplicas);

	d_iov_set(&key, uuid, sizeof(uuid_t));
	D_ALLOC(recbuf, size);
	if (recbuf == NULL) {
		rc = -DER_NOMEM;
		goto out_lock;
	}
	memcpy(recbuf, rec, size);
	recbuf->pr_state = POOL_DESTROYING;
	d_iov_set(&value, recbuf, size);
	rc = rdb_tx_update(&tx, &svc->ms_pools, &key, &value);
	D_FREE(recbuf);
	if (rc != 0)
		goto out_lock;

	rc = rdb_tx_commit(&tx);

out_lock:
	ABT_rwlock_unlock(svc->ms_lock);
	rdb_tx_end(&tx);
out:
	return rc;
}

int
ds_mgmt_destroy_pool(uuid_t pool_uuid, const char *group, uint32_t force)
{
	struct mgmt_svc	*svc;
	d_rank_list_t	*psvcranks;
	int		 rc;

	D_DEBUG(DB_MGMT, "Destroying pool "DF_UUID"\n", DP_UUID(pool_uuid));

	rc = ds_mgmt_svc_lookup_leader(&svc, NULL /* hint */);
	if (rc != 0)
		goto out;

	rc = ds_mgmt_pool_get_svc_ranks(svc, pool_uuid, &psvcranks);
	if (rc != 0) {
		D_ERROR("Failed to get pool service ranks "DF_UUID" rc: %d\n",
			DP_UUID(pool_uuid), rc);
		goto out_svc;
	}

	/* Check active pool connections, evict only if force */
	rc = ds_pool_svc_check_evict(pool_uuid, psvcranks, force);
	if (rc != 0) {
		D_ERROR("Failed to check/evict pool handles "DF_UUID" rc: %d\n",
			DP_UUID(pool_uuid), rc);
		goto out_ranks;
	}

	rc = pool_destroy_prepare(svc, pool_uuid);
	if (rc != 0) {
		if (rc == -DER_ALREADY)
			rc = 0;
		goto out_ranks;
	}

	rc = ds_pool_svc_destroy(pool_uuid);
	if (rc != 0) {
		D_ERROR("Failed to destroy pool service "DF_UUID": "DF_RC"\n",
			DP_UUID(pool_uuid), DP_RC(rc));
		goto out_svc;
	}

	rc = ds_mgmt_tgt_pool_destroy(pool_uuid);
	if (rc != 0) {
		D_ERROR("Destroying pool "DF_UUID" failed, rc: "DF_RC".\n",
			DP_UUID(pool_uuid), DP_RC(rc));
		goto out_svc;
	}

	rc = pool_rec_delete(svc, pool_uuid);
	if (rc != 0) {
		D_ERROR("Failed to delete pool "DF_UUID" from directory: "
			""DF_RC"\n", DP_UUID(pool_uuid), DP_RC(rc));
		goto out_svc;
	}

	D_DEBUG(DB_MGMT, "Destroying pool "DF_UUID" succeed.\n",
		DP_UUID(pool_uuid));
out_ranks:
	d_rank_list_free(psvcranks);
out_svc:
	ds_mgmt_svc_put_leader(svc);
out:
	return rc;
}

void
ds_mgmt_hdlr_pool_destroy(crt_rpc_t *rpc_req)
{
	struct mgmt_pool_destroy_in	*pd_in;
	struct mgmt_pool_destroy_out	*pd_out;
	int				rc;

	pd_in = crt_req_get(rpc_req);
	pd_out = crt_reply_get(rpc_req);
	D_ASSERT(pd_in != NULL && pd_out != NULL);

	pd_out->pd_rc = ds_mgmt_destroy_pool(pd_in->pd_pool_uuid,
					     pd_in->pd_grp, pd_in->pd_force);
	rc = crt_reply_send(rpc_req);
	if (rc != 0)
		D_ERROR("crt_reply_send failed, rc: "DF_RC"\n", DP_RC(rc));
}

int
ds_mgmt_pool_extend(uuid_t pool_uuid, d_rank_list_t *rank_list,
<<<<<<< HEAD
		    const char *group, char *tgt_dev,  size_t scm_size,
		    size_t nvme_size, daos_prop_t *prop)
=======
		    char *tgt_dev,  size_t scm_size, size_t nvme_size)
>>>>>>> 961abe08
{
	d_rank_list_t			*unique_add_ranks = NULL;
	uuid_t				*tgt_uuids = NULL;
	d_rank_list_t			*ranks;
	struct mgmt_svc			*svc;
	int				doms[rank_list->rl_nr];
	int				ntargets;
	int				i;
	int				rc;

<<<<<<< HEAD
=======
	D_DEBUG(DB_MGMT, "extend pool "DF_UUID"\n", DP_UUID(pool_uuid));

>>>>>>> 961abe08
	rc = d_rank_list_dup_sort_uniq(&unique_add_ranks, rank_list);
	if (rc != 0)
		D_GOTO(out, rc);

	rc = ds_mgmt_tgt_pool_create_ranks(pool_uuid, tgt_dev, rank_list,
					   scm_size, nvme_size, &tgt_uuids);
	if (rc != 0) {
		D_ERROR("creating pool on ranks "DF_UUID" failed: rc "DF_RC"\n",
			DP_UUID(pool_uuid), DP_RC(rc));
		D_GOTO(out, rc);
	}

<<<<<<< HEAD
	/* Need to make pool service aware of new rank UUIDs */

	/* For online mode, new nodes need to pull open handles for existing
	 * clients
	 */
=======
	/* TODO: Need to make pool service aware of new rank UUIDs */
>>>>>>> 961abe08

	rc = ds_mgmt_svc_lookup_leader(&svc, NULL /* hint */);
	if (rc != 0)
		D_GOTO(out_uuids, rc);

	rc = ds_mgmt_pool_get_svc_ranks(svc, pool_uuid, &ranks);
	if (rc != 0)
		D_GOTO(out_svc, rc);

	ntargets = rank_list->rl_nr;
	for (i = 0; i < ntargets; ++i)
		doms[i] = 1;

	rc = ds_pool_add(pool_uuid, ntargets, tgt_uuids, rank_list,
			    ARRAY_SIZE(doms), doms, ranks);

	d_rank_list_free(ranks);
out_svc:
	ds_mgmt_svc_put_leader(svc);
out_uuids:
	D_FREE(tgt_uuids);

out:
	if (unique_add_ranks != NULL)
		d_rank_list_free(unique_add_ranks);

	return rc;
}

int
<<<<<<< HEAD
=======
ds_mgmt_evict_pool(uuid_t pool_uuid, const char *group)
{
	struct mgmt_svc	*svc;
	d_rank_list_t	*psvcranks;
	int		 rc;

	D_DEBUG(DB_MGMT, "evict pool "DF_UUID"\n", DP_UUID(pool_uuid));

	rc = ds_mgmt_svc_lookup_leader(&svc, NULL /* hint */);
	if (rc != 0)
		goto out;

	rc = ds_mgmt_pool_get_svc_ranks(svc, pool_uuid, &psvcranks);
	if (rc != 0) {
		D_ERROR("Failed to get pool service ranks "DF_UUID" rc: %d\n",
			DP_UUID(pool_uuid), rc);
		goto out_svc;
	}

	/* Evict active pool connections if they exist*/
	rc = ds_pool_svc_check_evict(pool_uuid, psvcranks, true);
	if (rc != 0) {
		D_ERROR("Failed to evict pool handles"DF_UUID" rc: %d\n",
			DP_UUID(pool_uuid), rc);
		goto out_ranks;
	}

	D_DEBUG(DB_MGMT, "evicting pool connections "DF_UUID" succeed.\n",
		DP_UUID(pool_uuid));
out_ranks:
	d_rank_list_free(psvcranks);
out_svc:
	ds_mgmt_svc_put_leader(svc);
out:
	return rc;
}

int
>>>>>>> 961abe08
ds_mgmt_pool_target_update_state(uuid_t pool_uuid, uint32_t rank,
				 struct pool_target_id_list *target_list,
				 pool_comp_state_t state)
{
	int			rc;
	d_rank_list_t		*ranks;
	d_rank_list_t		*reint_ranks = NULL;
	struct mgmt_svc		*svc;

	if (state == PO_COMP_ST_UP) {
		/* When doing reintegration, need to make sure the pool is
		 * created and started on the target rank
		 */

<<<<<<< HEAD
		reint_ranks = d_rank_list_alloc(1);
		if (reint_ranks == NULL)
			D_GOTO(out, rc = -DER_NOMEM);

		reint_ranks->rl_nr = 1;
		reint_ranks->rl_ranks[0] = rank;
=======
		d_rank_list_t reint_ranks;

		/* Just one list element - so reference it directly, rather
		 * than allocating an actual list array and populating it
		 */
		reint_ranks.rl_nr = 1;
		reint_ranks.rl_ranks = &rank;
>>>>>>> 961abe08

		/* TODO: The size information and "pmem" type need to be
		 * determined automatically, perhaps by querying the pool leader
		 * This works for now because these parameters are ignored if
		 * the pool already exists on the destination node. This is
		 * just used to ensure the pool is started.
		 *
		 * Fixing this will add the ability to reintegrate with a new
		 * node, rather than only the previously failed node.
		 *
		 * This is tracked in DAOS-5041
		 */
		rc = ds_mgmt_tgt_pool_create_ranks(pool_uuid, "pmem",
<<<<<<< HEAD
						   reint_ranks, 0, 0, NULL);
		if (rc != 0) {
			D_ERROR("creating pool on ranks "DF_UUID" failed: rc "
				DF_RC"\n", DP_UUID(pool_uuid), DP_RC(rc));
			D_GOTO(out, rc);
=======
						   &reint_ranks, 0, 0, NULL);
		if (rc != 0) {
			D_ERROR("creating pool on ranks "DF_UUID" failed: rc "
				DF_RC"\n", DP_UUID(pool_uuid), DP_RC(rc));
			return rc;
>>>>>>> 961abe08
		}
	}


	rc = ds_mgmt_svc_lookup_leader(&svc, NULL /* hint */);
	if (rc != 0)
		return rc;

	rc = ds_mgmt_pool_get_svc_ranks(svc, pool_uuid, &ranks);
	if (rc != 0)
		goto out_svc;

	rc = ds_pool_target_update_state(pool_uuid, ranks, rank,
					 target_list, state);

	d_rank_list_free(ranks);
out_svc:
	ds_mgmt_svc_put_leader(svc);
<<<<<<< HEAD
out:
	if (reint_ranks != NULL)
		d_rank_list_free(reint_ranks);
=======
>>>>>>> 961abe08
	return rc;
}

/* Free array of pools created in ds_mgmt_list_pools() iteration.
 * CaRT and drpc handlers use same mgmt_list_pools_one type for the array.
 */

void
ds_mgmt_free_pool_list(struct mgmt_list_pools_one **poolsp, uint64_t len)
{
	struct mgmt_list_pools_one	*pools;

	D_ASSERT(poolsp != NULL);
	pools = *poolsp;

	if (pools) {
		uint64_t pc;

		for (pc = 0; pc < len; pc++)
			d_rank_list_free(pools[pc].lp_svc);
		D_FREE(pools);
		*poolsp = NULL;
	}
}

static int
enum_pool_cb(daos_handle_t ih, d_iov_t *key, d_iov_t *val, void *varg)
{
	struct pool_rec			*rec;
	struct list_pools_iter_args	*ap = varg;
	struct mgmt_list_pools_one	*pool = NULL;
	uint32_t			 ri;

	if (key->iov_len != sizeof(uuid_t)) {
		D_ERROR("invalid key size: key="DF_U64"\n", key->iov_len);
		return -DER_IO;
	}
	if (!pool_rec_valid(val))
		return -DER_IO;
	rec = val->iov_buf;

	ap->npools++;

	/* Client didn't provide buffer or not enough space */
	if (ap->avail_npools < ap->npools)
		return 0;

	/* Realloc pools[] if needed (double each time starting with 1) */
	if (ap->pools_index == ap->pools_len) {
		void	*ptr;
		size_t	realloc_elems = (ap->pools_len == 0) ? 1 :
					ap->pools_len * 2;

		D_REALLOC_ARRAY(ptr, ap->pools, realloc_elems);
		if (ptr == NULL)
			return -DER_NOMEM;
		ap->pools = ptr;
		ap->pools_len = realloc_elems;
	}

	pool = &ap->pools[ap->pools_index];
	ap->pools_index++;
	uuid_copy(pool->lp_puuid, key->iov_buf);
	pool->lp_svc = d_rank_list_alloc(rec->pr_nreplicas);
	if (pool->lp_svc == NULL)
		return DER_NOMEM;
	for (ri = 0; ri < rec->pr_nreplicas; ri++)
		pool->lp_svc->rl_ranks[ri] = rec->pr_replicas[ri];
	return 0;
}

int
ds_mgmt_list_pools(const char *group, uint64_t *npools,
		   struct mgmt_list_pools_one **poolsp, size_t *pools_len)
{
	struct mgmt_svc			*svc;
	struct rdb_tx			 tx;
	struct list_pools_iter_args	 iter_args;
	int				 rc;

	*poolsp = NULL;
	*pools_len = 0;

	/* TODO: attach to DAOS system based on group argument */

	if (npools == NULL)
		iter_args.avail_npools = UINT64_MAX; /* get all the pools */
	else
		iter_args.avail_npools = *npools;

	iter_args.npools = 0;
	iter_args.pools_index = 0;		/* num pools in pools[] */
	iter_args.pools_len = 0;		/* alloc length of pools[] */
	iter_args.pools = NULL;			/* realloc in enum_pool_cb() */

	rc = ds_mgmt_svc_lookup_leader(&svc, NULL /* hint */);
	if (rc != 0)
		goto out;

	rc = rdb_tx_begin(svc->ms_rsvc.s_db, svc->ms_rsvc.s_term, &tx);
	if (rc != 0)
		goto out_svc;
	ABT_rwlock_rdlock(svc->ms_lock);

	rc = rdb_tx_iterate(&tx, &svc->ms_pools, false /* !backward */,
			    enum_pool_cb, &iter_args);

	ABT_rwlock_unlock(svc->ms_lock);
	rdb_tx_end(&tx);

out_svc:
	ds_mgmt_svc_put_leader(svc);
out:
	if (npools != NULL)
		*npools = iter_args.npools;
	/* poolsp, pools_len initialized to NULL,0 - update if successful */

	if (rc != 0) {
		/* Error in iteration */
		ds_mgmt_free_pool_list(&iter_args.pools, iter_args.pools_index);
	} else if ((iter_args.avail_npools > 0) &&
		   (iter_args.npools > iter_args.avail_npools)) {
		/* Got a list, but client buffer not supplied or too small */
		ds_mgmt_free_pool_list(&iter_args.pools, iter_args.pools_index);
		rc = -DER_TRUNC;
	} else {
		*poolsp = iter_args.pools;
		*pools_len = iter_args.pools_index;
	}

	return rc;
}

/* CaRT RPC handler for management service "list pools" (dmg / C API) */
void
ds_mgmt_hdlr_list_pools(crt_rpc_t *rpc_req)
{
	struct mgmt_list_pools_in	*pc_in;
	struct mgmt_list_pools_out	*pc_out;
	struct mgmt_list_pools_one	*pools = NULL;
	size_t				 pools_len = 0;
	uint64_t			 npools;
	int				 rc;

	pc_in = crt_req_get(rpc_req);
	D_ASSERT(pc_in != NULL);
	pc_out = crt_reply_get(rpc_req);
	D_ASSERT(pc_out != NULL);

	npools = pc_in->lp_npools;

	rc = ds_mgmt_list_pools(pc_in->lp_grp, &npools, &pools,
				&pools_len);

	pc_out->lp_npools = npools;
	pc_out->lp_rc = rc;
	pc_out->lp_pools.ca_arrays = pools;
	pc_out->lp_pools.ca_count = pools_len;

	/* TODO: bulk transfer for large responses */
	rc = crt_reply_send(rpc_req);
	if (rc != 0)
		D_ERROR("crt_reply_send failed, rc: "DF_RC"\n", DP_RC(rc));

	ds_mgmt_free_pool_list(&pools, pools_len);
}

/* Get container list from the pool service for the specified pool */
int
ds_mgmt_pool_list_cont(uuid_t uuid, struct daos_pool_cont_info **containers,
		       uint64_t *ncontainers)
{
	int rc;
	struct mgmt_svc		*svc;
	d_rank_list_t		*ranks;

	D_DEBUG(DB_MGMT, "Getting container list for pool "DF_UUID"\n",
		DP_UUID(uuid));

	rc = ds_mgmt_svc_lookup_leader(&svc, NULL /* hint */);
	if (rc != 0)
		goto out;

	rc = ds_mgmt_pool_get_svc_ranks(svc, uuid, &ranks);
	if (rc != 0)
		goto out_svc;

	/* call pool service function to issue CaRT RPC to the pool service */
	rc = ds_pool_svc_list_cont(uuid, ranks, containers, ncontainers);

	d_rank_list_free(ranks);
out_svc:
	ds_mgmt_svc_put_leader(svc);
out:
	return rc;
}

/**
 * Calls into the pool svc to query a pool by UUID.
 *
 * \param[in]		pool_uuid	UUID of the pool
 * \param[in][out]	pool_info	Query results
 *
 * \return		0		Success
 *			-DER_INVAL	Invalid inputs
 *			Negative value	Other error
 */
int
ds_mgmt_pool_query(uuid_t pool_uuid, daos_pool_info_t *pool_info)
{
	int			rc;
	struct mgmt_svc		*svc;
	d_rank_list_t		*ranks;

	if (pool_info == NULL) {
		D_ERROR("pool_info was NULL\n");
		return -DER_INVAL;
	}

	D_DEBUG(DB_MGMT, "Querying pool "DF_UUID"\n", DP_UUID(pool_uuid));

	rc = ds_mgmt_svc_lookup_leader(&svc, NULL /* hint */);
	if (rc != 0)
		goto out;

	rc = ds_mgmt_pool_get_svc_ranks(svc, pool_uuid, &ranks);
	if (rc != 0)
		goto out_svc;

	rc = ds_pool_svc_query(pool_uuid, ranks, pool_info);

	d_rank_list_free(ranks);
out_svc:
	ds_mgmt_svc_put_leader(svc);
out:
	return rc;
}

static int
get_access_props(uuid_t pool_uuid, d_rank_list_t *ranks, daos_prop_t **prop)
{
	static const size_t	ACCESS_PROPS_LEN = 3;
	static const uint32_t	ACCESS_PROPS[] = {DAOS_PROP_PO_ACL,
						  DAOS_PROP_PO_OWNER,
						  DAOS_PROP_PO_OWNER_GROUP};
	size_t			i;
	int			rc;
	daos_prop_t		*new_prop;

	new_prop = daos_prop_alloc(ACCESS_PROPS_LEN);
	for (i = 0; i < ACCESS_PROPS_LEN; i++)
		new_prop->dpp_entries[i].dpe_type = ACCESS_PROPS[i];

	rc = ds_pool_svc_get_prop(pool_uuid, ranks, new_prop);
	if (rc != 0) {
		daos_prop_free(new_prop);
		return rc;
	}

	*prop = new_prop;
	return 0;
}

int
ds_mgmt_pool_get_acl(uuid_t pool_uuid, daos_prop_t **access_prop)
{
	int			rc;
	struct mgmt_svc		*svc;
	d_rank_list_t		*ranks;

	D_DEBUG(DB_MGMT, "Getting ACL for pool "DF_UUID"\n",
		DP_UUID(pool_uuid));

	rc = ds_mgmt_svc_lookup_leader(&svc, NULL /* hint */);
	if (rc != 0)
		goto out;

	rc = ds_mgmt_pool_get_svc_ranks(svc, pool_uuid, &ranks);
	if (rc != 0)
		goto out_svc;

	rc = get_access_props(pool_uuid, ranks, access_prop);
	if (rc != 0)
		goto out_ranks;

out_ranks:
	d_rank_list_free(ranks);
out_svc:
	ds_mgmt_svc_put_leader(svc);
out:
	return rc;
}

int
ds_mgmt_pool_overwrite_acl(uuid_t pool_uuid, struct daos_acl *acl,
			   daos_prop_t **result)
{
	int			rc;
	struct mgmt_svc		*svc;
	d_rank_list_t		*ranks;
	daos_prop_t		*prop;

	D_DEBUG(DB_MGMT, "Overwriting ACL for pool "DF_UUID"\n",
		DP_UUID(pool_uuid));

	rc = ds_mgmt_svc_lookup_leader(&svc, NULL /* hint */);
	if (rc != 0)
		goto out;

	rc = ds_mgmt_pool_get_svc_ranks(svc, pool_uuid, &ranks);
	if (rc != 0)
		goto out_svc;

	prop = daos_prop_alloc(1);
	if (prop == NULL)
		goto out_ranks;

	prop->dpp_entries[0].dpe_type = DAOS_PROP_PO_ACL;
	prop->dpp_entries[0].dpe_val_ptr = daos_acl_dup(acl);

	rc = ds_pool_svc_set_prop(pool_uuid, ranks, prop);
	if (rc != 0)
		goto out_prop;

	rc = get_access_props(pool_uuid, ranks, result);
	if (rc != 0)
		goto out_prop;

out_prop:
	daos_prop_free(prop);
out_ranks:
	d_rank_list_free(ranks);
out_svc:
	ds_mgmt_svc_put_leader(svc);
out:
	return rc;
}

int
ds_mgmt_pool_update_acl(uuid_t pool_uuid, struct daos_acl *acl,
			daos_prop_t **result)
{
	int			rc;
	struct mgmt_svc		*svc;
	d_rank_list_t		*ranks;

	D_DEBUG(DB_MGMT, "Updating ACL for pool "DF_UUID"\n",
		DP_UUID(pool_uuid));

	rc = ds_mgmt_svc_lookup_leader(&svc, NULL /* hint */);
	if (rc != 0)
		goto out;

	rc = ds_mgmt_pool_get_svc_ranks(svc, pool_uuid, &ranks);
	if (rc != 0)
		goto out_svc;

	rc = ds_pool_svc_update_acl(pool_uuid, ranks, acl);
	if (rc != 0)
		goto out_ranks;

	rc = get_access_props(pool_uuid, ranks, result);
	if (rc != 0)
		goto out_ranks;

out_ranks:
	d_rank_list_free(ranks);
out_svc:
	ds_mgmt_svc_put_leader(svc);
out:
	return rc;
}

int
ds_mgmt_pool_delete_acl(uuid_t pool_uuid, const char *principal,
			daos_prop_t **result)
{
	int				rc;
	struct mgmt_svc			*svc;
	d_rank_list_t			*ranks;
	enum daos_acl_principal_type	type;
	char				*name = NULL;

	D_DEBUG(DB_MGMT, "Deleting ACL entry for pool "DF_UUID"\n",
		DP_UUID(pool_uuid));

	rc = ds_mgmt_svc_lookup_leader(&svc, NULL /* hint */);
	if (rc != 0)
		goto out;

	rc = ds_mgmt_pool_get_svc_ranks(svc, pool_uuid, &ranks);
	if (rc != 0)
		goto out_svc;

	rc = daos_acl_principal_from_str(principal, &type, &name);
	if (rc != 0)
		goto out_ranks;

	rc = ds_pool_svc_delete_acl(pool_uuid, ranks, type, name);
	if (rc != 0)
		goto out_name;

	rc = get_access_props(pool_uuid, ranks, result);
	if (rc != 0)
		goto out_name;

out_name:
	D_FREE(name);
out_ranks:
	d_rank_list_free(ranks);
out_svc:
	ds_mgmt_svc_put_leader(svc);
out:
	return rc;
}

int
ds_mgmt_pool_set_prop(uuid_t pool_uuid, daos_prop_t *prop,
		      daos_prop_t **result)
{
	int              rc;
	d_rank_list_t   *ranks;
	struct mgmt_svc	*svc;
	size_t           i;
	daos_prop_t	*res_prop;

	if (prop == NULL || prop->dpp_entries == NULL || prop->dpp_nr < 1) {
		D_ERROR("invalid property\n");
		rc = -DER_INVAL;
		goto out;
	}

	D_DEBUG(DB_MGMT, "Setting property for pool "DF_UUID"\n",
		DP_UUID(pool_uuid));

	rc = ds_mgmt_svc_lookup_leader(&svc, NULL /* hint */);
	if (rc != 0)
		goto out;

	rc = ds_mgmt_pool_get_svc_ranks(svc, pool_uuid, &ranks);
	if (rc != 0)
		goto out_svc;

	rc = ds_pool_svc_set_prop(pool_uuid, ranks, prop);
	if (rc != 0)
		goto out_ranks;

	res_prop = daos_prop_alloc(prop->dpp_nr);
	for (i = 0; i < prop->dpp_nr; i++)
		res_prop->dpp_entries[i].dpe_type =
			prop->dpp_entries[i].dpe_type;

	rc = ds_pool_svc_get_prop(pool_uuid, ranks, res_prop);
	if (rc != 0) {
		daos_prop_free(res_prop);
		goto out_ranks;
	}

	*result = res_prop;

out_ranks:
	d_rank_list_free(ranks);
out_svc:
	ds_mgmt_svc_put_leader(svc);
out:
	return rc;
}<|MERGE_RESOLUTION|>--- conflicted
+++ resolved
@@ -124,10 +124,7 @@
 	unsigned int			i;
 	int				topo;
 	int				rc;
-<<<<<<< HEAD
-=======
 	int				rc_cleanup;
->>>>>>> 961abe08
 
 	/* Collective RPC to all of targets of the pool */
 	topo = crt_tree_topo(CRT_TREE_KNOMIAL, 4);
@@ -199,10 +196,6 @@
 
 decref:
 	crt_req_decref(tc_req);
-<<<<<<< HEAD
-	if (rc)
-		ds_mgmt_tgt_pool_destroy(pool_uuid);
-=======
 	if (rc) {
 		rc_cleanup = ds_mgmt_tgt_pool_destroy_ranks(pool_uuid,
 							    rank_list);
@@ -210,7 +203,6 @@
 			D_ERROR(DF_UUID": failed to clean up failed pool: "
 				DF_RC"\n", DP_UUID(pool_uuid), DP_RC(rc));
 	}
->>>>>>> 961abe08
 
 	return rc;
 }
@@ -732,12 +724,7 @@
 
 int
 ds_mgmt_pool_extend(uuid_t pool_uuid, d_rank_list_t *rank_list,
-<<<<<<< HEAD
-		    const char *group, char *tgt_dev,  size_t scm_size,
-		    size_t nvme_size, daos_prop_t *prop)
-=======
 		    char *tgt_dev,  size_t scm_size, size_t nvme_size)
->>>>>>> 961abe08
 {
 	d_rank_list_t			*unique_add_ranks = NULL;
 	uuid_t				*tgt_uuids = NULL;
@@ -748,11 +735,8 @@
 	int				i;
 	int				rc;
 
-<<<<<<< HEAD
-=======
 	D_DEBUG(DB_MGMT, "extend pool "DF_UUID"\n", DP_UUID(pool_uuid));
 
->>>>>>> 961abe08
 	rc = d_rank_list_dup_sort_uniq(&unique_add_ranks, rank_list);
 	if (rc != 0)
 		D_GOTO(out, rc);
@@ -765,15 +749,7 @@
 		D_GOTO(out, rc);
 	}
 
-<<<<<<< HEAD
-	/* Need to make pool service aware of new rank UUIDs */
-
-	/* For online mode, new nodes need to pull open handles for existing
-	 * clients
-	 */
-=======
 	/* TODO: Need to make pool service aware of new rank UUIDs */
->>>>>>> 961abe08
 
 	rc = ds_mgmt_svc_lookup_leader(&svc, NULL /* hint */);
 	if (rc != 0)
@@ -804,8 +780,6 @@
 }
 
 int
-<<<<<<< HEAD
-=======
 ds_mgmt_evict_pool(uuid_t pool_uuid, const char *group)
 {
 	struct mgmt_svc	*svc;
@@ -844,14 +818,12 @@
 }
 
 int
->>>>>>> 961abe08
 ds_mgmt_pool_target_update_state(uuid_t pool_uuid, uint32_t rank,
 				 struct pool_target_id_list *target_list,
 				 pool_comp_state_t state)
 {
 	int			rc;
 	d_rank_list_t		*ranks;
-	d_rank_list_t		*reint_ranks = NULL;
 	struct mgmt_svc		*svc;
 
 	if (state == PO_COMP_ST_UP) {
@@ -859,14 +831,6 @@
 		 * created and started on the target rank
 		 */
 
-<<<<<<< HEAD
-		reint_ranks = d_rank_list_alloc(1);
-		if (reint_ranks == NULL)
-			D_GOTO(out, rc = -DER_NOMEM);
-
-		reint_ranks->rl_nr = 1;
-		reint_ranks->rl_ranks[0] = rank;
-=======
 		d_rank_list_t reint_ranks;
 
 		/* Just one list element - so reference it directly, rather
@@ -874,7 +838,6 @@
 		 */
 		reint_ranks.rl_nr = 1;
 		reint_ranks.rl_ranks = &rank;
->>>>>>> 961abe08
 
 		/* TODO: The size information and "pmem" type need to be
 		 * determined automatically, perhaps by querying the pool leader
@@ -888,19 +851,11 @@
 		 * This is tracked in DAOS-5041
 		 */
 		rc = ds_mgmt_tgt_pool_create_ranks(pool_uuid, "pmem",
-<<<<<<< HEAD
-						   reint_ranks, 0, 0, NULL);
-		if (rc != 0) {
-			D_ERROR("creating pool on ranks "DF_UUID" failed: rc "
-				DF_RC"\n", DP_UUID(pool_uuid), DP_RC(rc));
-			D_GOTO(out, rc);
-=======
 						   &reint_ranks, 0, 0, NULL);
 		if (rc != 0) {
 			D_ERROR("creating pool on ranks "DF_UUID" failed: rc "
 				DF_RC"\n", DP_UUID(pool_uuid), DP_RC(rc));
 			return rc;
->>>>>>> 961abe08
 		}
 	}
 
@@ -919,12 +874,6 @@
 	d_rank_list_free(ranks);
 out_svc:
 	ds_mgmt_svc_put_leader(svc);
-<<<<<<< HEAD
-out:
-	if (reint_ranks != NULL)
-		d_rank_list_free(reint_ranks);
-=======
->>>>>>> 961abe08
 	return rc;
 }
 
