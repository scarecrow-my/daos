--- conflicted
+++ resolved
@@ -289,15 +289,10 @@
                     "--build-arg CACHEBUST=${currentBuild.startTimeInMillis}"
         SSH_KEY_ARGS = "-ici_key"
         CLUSH_ARGS = "-o$SSH_KEY_ARGS"
-<<<<<<< HEAD
-        QUICKBUILD_DEPS = sh(script: "rpmspec -q --srpm --requires utils/rpms/daos.spec 2>/dev/null",
-                             returnStdout: true)
-        FAULT_TEST_TAG = fault_test_tag()
-=======
         QUICKBUILD_DEPS = sh script: "rpmspec -q --srpm --requires utils/rpms/daos.spec 2>/dev/null",
                              returnStdout: true
         TEST_RPMS = cachedCommitPragma(pragma: 'RPM-test', def_val: 'false')
->>>>>>> a7f093db
+        FAULT_TEST_TAG = fault_test_tag()
     }
 
     options {
@@ -1284,35 +1279,15 @@
                                        profile: 'daos_ci',
                                        distro: 'el7',
                                        snapshot: true,
-<<<<<<< HEAD
-                                       inst_repos: el7_daos_repos,
-                                       inst_rpms: 'daos-' + daos_packages_version +
-                                                  ' daos-client-' + daos_packages_version +
-                                                  ' ' + functional_rpms
-                        runTest stashes: [ 'CentOS-install', 'CentOS-build-vars' ],
-                                script: '''test_tag=$(git show -s --format=%B | sed -ne "/^Test-tag:/s/^.*: *//p")
-                                           if [ -z "$test_tag" ]; then
-                                               test_tag="pr,-hw + $FAULT_TEST_TAG
-                                           fi
-                                           tnodes=$(echo $NODELIST | cut -d ',' -f 1-9)
-                                           # set DAOS_TARGET_OVERSUBSCRIBE env here
-                                           export DAOS_TARGET_OVERSUBSCRIBE=0
-                                           rm -rf install/lib/daos/TESTING/ftest/avocado ./*_results.xml
-                                           mkdir -p install/lib/daos/TESTING/ftest/avocado/job-results
-                                           ./ftest.sh "$test_tag" $tnodes''',
-                                junit_files: "install/lib/daos/TESTING/ftest/avocado/*/*/*.xml install/lib/daos/TESTING/ftest/*_results.xml",
-                                failure_artifacts: 'Functional'
-=======
                                        inst_repos: el7_daos_repos(),
                                        inst_rpms: get_daos_packages('centos7') + ' ' +
                                                   functional_rpms
                         runTestFunctional stashes: [ 'CentOS-install', 'CentOS-build-vars' ],
                                           test_rpms: env.TEST_RPMS,
                                           pragma_suffix: '',
-                                          test_tag: 'pr,-hw',
+                                          test_tag: 'pr,-hw' + $FAULT_TEST_TAG,
                                           node_count: 9,
                                           ftest_arg: ''
->>>>>>> a7f093db
                     }
                     post {
                         always {
@@ -1360,52 +1335,15 @@
                                        node_count: 3,
                                        profile: 'daos_ci',
                                        distro: 'el7',
-<<<<<<< HEAD
-                                       inst_repos: el7_daos_repos,
-                                       inst_rpms: 'daos-' + daos_packages_version +
-                                                  ' daos-client-' + daos_packages_version +
-                                                  ' ' + functional_rpms
-                        runTest stashes: [ 'CentOS-install', 'CentOS-build-vars' ],
-                                script: '''test_tag=$(git show -s --format=%B | sed -ne "/^Test-tag-hw-small:/s/^.*: *//p")
-                                           if [ -z "$test_tag" ]; then
-                                               test_tag=pr,hw,small + $FAULT_TEST_TAG
-                                           fi
-                                           tnodes=$(echo $NODELIST | cut -d ',' -f 1-3)
-                                           clush -B -S -o '-i ci_key' -l root -w ${tnodes} \
-                                             "set -x
-                                              for i in 0 1; do
-                                                if [ -e /sys/class/net/ib\\\$i ]; then
-                                                  if ! ifconfig ib\\\$i | grep "inet "; then
-                                                    {
-                                                      echo \"Found interface ib\\\$i down after reboot on \\\$HOSTNAME\"
-                                                      systemctl status
-                                                      systemctl --failed
-                                                      journalctl -n 500
-                                                      ifconfig ib\\\$i
-                                                      cat /sys/class/net/ib\\\$i/mode
-                                                      ifup ib\\\$i
-                                                    } | mail -s \"Interface found down after reboot\" $OPERATIONS_EMAIL
-                                                  fi
-                                                fi
-                                              done"
-                                           # set DAOS_TARGET_OVERSUBSCRIBE env here
-                                           export DAOS_TARGET_OVERSUBSCRIBE=1
-                                           rm -rf install/lib/daos/TESTING/ftest/avocado ./*_results.xml
-                                           mkdir -p install/lib/daos/TESTING/ftest/avocado/job-results
-                                           ./ftest.sh "$test_tag" $tnodes "auto:Optane"''',
-                                junit_files: "install/lib/daos/TESTING/ftest/avocado/*/*/*.xml install/lib/daos/TESTING/ftest/*_results.xml",
-                                failure_artifacts: 'Functional'
-=======
                                        inst_repos: el7_daos_repos(),
                                        inst_rpms: get_daos_packages('centos7') + ' ' +
                                                   functional_rpms
                         runTestFunctional stashes: [ 'CentOS-install', 'CentOS-build-vars' ],
                                           test_rpms: env.TEST_RPMS,
                                           pragma_suffix: '-hw-small',
-                                          test_tag: 'pr,hw,small',
+                                          test_tag: 'pr,hw,small' + $FAULT_TEST_TAG,
                                           node_count: 3,
                                           ftest_arg: '"auto:Optane"'
->>>>>>> a7f093db
                     }
                     post {
                         always {
@@ -1453,52 +1391,15 @@
                                        node_count: 5,
                                        profile: 'daos_ci',
                                        distro: 'el7',
-<<<<<<< HEAD
-                                       inst_repos: el7_daos_repos,
-                                       inst_rpms: 'daos-' + daos_packages_version +
-                                                  ' daos-client-' + daos_packages_version +
-                                                  ' ' + functional_rpms
-                        runTest stashes: [ 'CentOS-install', 'CentOS-build-vars' ],
-                                script: '''test_tag=$(git show -s --format=%B | sed -ne "/^Test-tag-hw-medium:/s/^.*: *//p")
-                                           if [ -z "$test_tag" ]; then
-                                               test_tag=pr,hw,medium,ib2 + $FAULT_TEST_TAG
-                                           fi
-                                           tnodes=$(echo $NODELIST | cut -d ',' -f 1-5)
-                                           clush -B -S -o '-i ci_key' -l root -w ${tnodes} \
-                                             "set -x
-                                              for i in 0 1; do
-                                                if [ -e /sys/class/net/ib\\\$i ]; then
-                                                  if ! ifconfig ib\\\$i | grep "inet "; then
-                                                    {
-                                                      echo \"Found interface ib\\\$i down after reboot on \\\$HOSTNAME\"
-                                                      systemctl status
-                                                      systemctl --failed
-                                                      journalctl -n 500
-                                                      ifconfig ib\\\$i
-                                                      cat /sys/class/net/ib\\\$i/mode
-                                                      ifup ib\\\$i
-                                                    } | mail -s \"Interface found down after reboot\" $OPERATIONS_EMAIL
-                                                  fi
-                                                fi
-                                              done"
-                                           # set DAOS_TARGET_OVERSUBSCRIBE env here
-                                           export DAOS_TARGET_OVERSUBSCRIBE=1
-                                           rm -rf install/lib/daos/TESTING/ftest/avocado ./*_results.xml
-                                           mkdir -p install/lib/daos/TESTING/ftest/avocado/job-results
-                                           ./ftest.sh "$test_tag" $tnodes "auto:Optane"''',
-                                junit_files: "install/lib/daos/TESTING/ftest/avocado/*/*/*.xml install/lib/daos/TESTING/ftest/*_results.xml",
-                                failure_artifacts: 'Functional'
-=======
                                        inst_repos: el7_daos_repos(),
                                        inst_rpms: get_daos_packages('centos7') + ' ' +
                                                   functional_rpms
                         runTestFunctional stashes: [ 'CentOS-install', 'CentOS-build-vars' ],
                                           test_rpms: env.TEST_RPMS,
                                           pragma_suffix: '-hw-medium',
-                                          test_tag: 'pr,hw,medium,ib2',
+                                          test_tag: 'pr,hw,medium,ib2' + $FAULT_TEST_TAG,
                                           node_count: 5,
                                           ftest_arg: '"auto:Optane"'
->>>>>>> a7f093db
                     }
                     post {
                         always {
@@ -1546,52 +1447,15 @@
                                        node_count: 9,
                                        profile: 'daos_ci',
                                        distro: 'el7',
-<<<<<<< HEAD
-                                       inst_repos: el7_daos_repos,
-                                       inst_rpms: 'daos-' + daos_packages_version +
-                                                  ' daos-client-' + daos_packages_version +
-                                                  ' ' + functional_rpms
-                        runTest stashes: [ 'CentOS-install', 'CentOS-build-vars' ],
-                                script: '''test_tag=$(git show -s --format=%B | sed -ne "/^Test-tag-hw-large:/s/^.*: *//p")
-                                           if [ -z "$test_tag" ]; then
-                                               test_tag=pr,hw,large + $FAULT_TEST_TAG
-                                           fi
-                                           tnodes=$(echo $NODELIST | cut -d ',' -f 1-9)
-                                           clush -B -S -o '-i ci_key' -l root -w ${tnodes} \
-                                             "set -x
-                                              for i in 0 1; do
-                                                if [ -e /sys/class/net/ib\\\$i ]; then
-                                                  if ! ifconfig ib\\\$i | grep "inet "; then
-                                                    {
-                                                      echo \"Found interface ib\\\$i down after reboot on \\\$HOSTNAME\"
-                                                      systemctl status
-                                                      systemctl --failed
-                                                      journalctl -n 500
-                                                      ifconfig ib\\\$i
-                                                      cat /sys/class/net/ib\\\$i/mode
-                                                      ifup ib\\\$i
-                                                    } | mail -s \"Interface found down after reboot\" $OPERATIONS_EMAIL
-                                                  fi
-                                                fi
-                                              done"
-                                           # set DAOS_TARGET_OVERSUBSCRIBE env here
-                                           export DAOS_TARGET_OVERSUBSCRIBE=1
-                                           rm -rf install/lib/daos/TESTING/ftest/avocado ./*_results.xml
-                                           mkdir -p install/lib/daos/TESTING/ftest/avocado/job-results
-                                           ./ftest.sh "$test_tag" $tnodes "auto:Optane"''',
-                                junit_files: "install/lib/daos/TESTING/ftest/avocado/*/*/*.xml install/lib/daos/TESTING/ftest/*_results.xml",
-                                failure_artifacts: 'Functional'
-=======
                                        inst_repos: el7_daos_repos(),
                                        inst_rpms: get_daos_packages('centos7') + ' ' +
                                                   functional_rpms
                         runTestFunctional stashes: [ 'CentOS-install', 'CentOS-build-vars' ],
                                           test_rpms: env.TEST_RPMS,
                                           pragma_suffix: '-hw-large',
-                                          test_tag: 'pr,hw,large',
+                                          test_tag: 'pr,hw,large' + $FAULT_TEST_TAG,
                                           node_count: 9,
                                           ftest_arg: '"auto:Optane"'
->>>>>>> a7f093db
                     }
                     post {
                         always {
