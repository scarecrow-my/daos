#!/bin/bash
# Copyright (C) Copyright 2019-2020 Intel Corporation
# All rights reserved.
#
# Redistribution and use in source and binary forms, with or without
# modification, are permitted for any purpose (including commercial purposes)
# provided that the following conditions are met:
#
# 1. Redistributions of source code must retain the above copyright notice,
#    this list of conditions, and the following disclaimer.
#
# 2. Redistributions in binary form must reproduce the above copyright notice,
#    this list of conditions, and the following disclaimer in the
#    documentation and/or materials provided with the distribution.
#
# 3. In addition, redistributions of modified forms of the source or binary
#    code must carry prominent notices stating that the original code was
#    changed and the date of the change.
#
#  4. All publications or advertising materials mentioning features or use of
#     this software are asked, but not required, to acknowledge that it was
#     developed by Intel Corporation and credit the contributors.
#
# 5. Neither the name of Intel Corporation, nor the name of any Contributor
#    may be used to endorse or promote products derived from this software
#    without specific prior written permission.
#
# THIS SOFTWARE IS PROVIDED BY THE COPYRIGHT HOLDERS AND CONTRIBUTORS "AS IS"
# AND ANY EXPRESS OR IMPLIED WARRANTIES, INCLUDING, BUT NOT LIMITED TO, THE
# IMPLIED WARRANTIES OF MERCHANTABILITY AND FITNESS FOR A PARTICULAR PURPOSE
# ARE DISCLAIMED. IN NO EVENT SHALL THE COPYRIGHT HOLDER BE LIABLE FOR ANY
# DIRECT, INDIRECT, INCIDENTAL, SPECIAL, EXEMPLARY, OR CONSEQUENTIAL DAMAGES
# (INCLUDING, BUT NOT LIMITED TO, PROCUREMENT OF SUBSTITUTE GOODS OR SERVICES;
# LOSS OF USE, DATA, OR PROFITS; OR BUSINESS INTERRUPTION) HOWEVER CAUSED AND
# ON ANY THEORY OF LIABILITY, WHETHER IN CONTRACT, STRICT LIABILITY, OR TORT
# (INCLUDING NEGLIGENCE OR OTHERWISE) ARISING IN ANY WAY OUT OF THE USE OF
# THIS SOFTWARE, EVEN IF ADVISED OF THE POSSIBILITY OF SUCH DAMAGE.

set -ex -o pipefail

# shellcheck disable=SC1091
if [ -f .localenv ]; then
    # read (i.e. environment, etc.) overrides
    . .localenv
fi

TEST_TAG_ARG="${1:-quick}"
TEST_TAG_ARR=($TEST_TAG_ARG)
TEST_TAG_DIR="/tmp/Functional_${TEST_TAG_ARG// /_}"

NFS_SERVER=${NFS_SERVER:-${HOSTNAME%%.*}}

trap 'echo "encountered an unchecked return code, exiting with error"' ERR

IFS=" " read -r -a nodes <<< "${2//,/ }"
TEST_NODES=$(IFS=","; echo "${nodes[*]:1:8}")

# Optional --nvme argument for launch.py
NVME_ARG=""
if [ -n "${3}" ]; then
    NVME_ARG="-n ${3}"
fi

# For nodes that are only rebooted between CI nodes left over mounts
# need to be cleaned up.
pre_clean () {
    i=5
    while [ $i -gt 0 ]; do
        if clush "${CLUSH_ARGS[@]}" -B -l "${REMOTE_ACCT:-jenkins}" -R ssh \
              -S -w "$(IFS=','; echo "${nodes[*]}")" "set -x -e
              mapfile -t ftest_mounts < <(grep 'added by ftest.sh' /etc/fstab)
              for n_mnt in \"\${ftest_mounts[@]}\"; do
                  mpnt=(\${n_mnt})
                  sudo umount \${mpnt[1]}
              done
              sudo sed -i -e \"/added by ftest.sh/d\" /etc/fstab"; then
            break
        fi
        ((i-=1)) || true
    done
}

cleanup() {
    i=5
    while [ $i -gt 0 ]; do
        if clush "${CLUSH_ARGS[@]}" -B -l "${REMOTE_ACCT:-jenkins}" -R ssh \
             -S -w "$(IFS=','; echo "${nodes[*]}")" "set -x
            if grep /mnt/daos /proc/mounts; then
                if ! sudo umount /mnt/daos; then
                    echo \"During shutdown, failed to unmount /mnt/daos.  \"\
                         \"Continuing...\"
                fi
            fi
            x=0
            if grep \"# DAOS_BASE # added by ftest.sh\" /etc/fstab; then
                nfs_mount=true
            else
                nfs_mount=false
            fi
            sudo sed -i -e \"/added by ftest.sh/d\" /etc/fstab
            if [ -n \"$DAOS_BASE\" ] && \$nfs_mount; then
                while [ \$x -lt 30 ] &&
                      grep $DAOS_BASE /proc/mounts &&
                      ! sudo umount $DAOS_BASE; do
                    sleep 1
                    let x+=1
                done
                if grep $DAOS_BASE /proc/mounts; then
                    echo \"Failed to unmount $DAOS_BASE\"
                    exit 1
                fi
                if [ -d $DAOS_BASE ] && ! sudo rmdir $DAOS_BASE; then
                    echo \"Failed to remove $DAOS_BASE\"
                    if [ -d $DAOS_BASE ]; then
                        ls -l $DAOS_BASE
                    else
                        echo \"because it does not exist\"
                    fi
                    exit 1
                fi
            fi"; then
            break
        fi
        ((i-=1)) || true
    done
}

pre_clean

# shellcheck disable=SC1091
if ${TEST_RPMS:-false}; then
    PREFIX=/usr
    SL_PREFIX=$PWD
else
    TEST_RPMS=false
    PREFIX=install
    . .build_vars.sh
fi

if ${TEARDOWN_ONLY:-false}; then
    cleanup
    exit 0
fi

trap 'set +e; cleanup' EXIT

CLUSH_ARGS=($CLUSH_ARGS)

DAOS_BASE=${SL_PREFIX%/install}
if ! clush "${CLUSH_ARGS[@]}" -B -l "${REMOTE_ACCT:-jenkins}" -R ssh -S \
    -w "$(IFS=','; echo "${nodes[*]}")" "set -ex
# allow core files to be generated
sudo bash -c \"set -ex
if [ \\\"\\\$(ulimit -c)\\\" != \\\"unlimited\\\" ]; then
    echo \\\"*  soft  core  unlimited\\\" >> /etc/security/limits.conf
fi
echo \\\"/var/tmp/core.%e.%t.%p\\\" > /proc/sys/kernel/core_pattern\"
rm -f /var/tmp/core.*
if [ \"\${HOSTNAME%%%%.*}\" != \"${nodes[0]}\" ]; then
    if grep /mnt/daos\\  /proc/mounts; then
        sudo umount /mnt/daos
    else
        if [ ! -d /mnt/daos ]; then
            sudo mkdir -p /mnt/daos
        fi
    fi

    tmpfs_size=16777216
    memsize=\"\$(sed -ne '/MemTotal:/s/.* \([0-9][0-9]*\) kB/\1/p' \
               /proc/meminfo)\"
    if [ \$memsize -gt 32000000 ]; then
        # make it twice as big on the hardware cluster
        tmpfs_size=\$((tmpfs_size*2))
    fi
    sudo ed <<EOF /etc/fstab
\\\$a
tmpfs /mnt/daos tmpfs rw,relatime,size=\${tmpfs_size}k 0 0 # added by ftest.sh
.
wq
EOF
    sudo mount /mnt/daos
fi

# make sure to set up for daos_agent
current_username=\$(whoami)
sudo bash -c \"set -ex
if [ -d  /var/run/daos_agent ]; then
    rm -rf /var/run/daos_agent
fi
if [ -d  /var/run/daos_server ]; then
    rm -rf /var/run/daos_server
fi
mkdir /var/run/daos_{agent,server}
chown \$current_username -R /var/run/daos_{agent,server}
chmod 0755 /var/run/daos_{agent,server}
if $TEST_RPMS || [ -f $DAOS_BASE/SConstruct ]; then
    echo \\\"No need to NFS mount $DAOS_BASE\\\"
else
    mkdir -p $DAOS_BASE
    ed <<EOF /etc/fstab
\\\\\\\$a
$NFS_SERVER:$PWD $DAOS_BASE nfs defaults 0 0 # DAOS_BASE # added by ftest.sh
.
wq
EOF
    mount \\\"$DAOS_BASE\\\"
fi\"

if ! $TEST_RPMS; then
    # set up symlinks to spdk scripts (none of this would be
    # necessary if we were testing from RPMs) in order to
    # perform NVMe operations via daos_admin
    sudo mkdir -p /usr/share/daos/control
    sudo ln -sf $SL_PREFIX/share/daos/control/setup_spdk.sh \
               /usr/share/daos/control
    sudo mkdir -p /usr/share/spdk/scripts
    if [ ! -f /usr/share/spdk/scripts/setup.sh ]; then
        sudo ln -sf $SL_PREFIX/share/spdk/scripts/setup.sh \
                   /usr/share/spdk/scripts
    fi
    if [ ! -f /usr/share/spdk/scripts/common.sh ]; then
        sudo ln -sf $SL_PREFIX/share/spdk/scripts/common.sh \
                   /usr/share/spdk/scripts
    fi
    if [ ! -f /usr/share/spdk/include/spdk/pci_ids.h ]; then
        sudo rm -f /usr/share/spdk/include
        sudo ln -s $SL_PREFIX/include \
                   /usr/share/spdk/include
    fi

    # first, strip the execute bit from the in-tree binary,
    # then copy daos_admin binary into \$PATH and fix perms
    chmod -x $DAOS_BASE/install/bin/daos_admin && \
    sudo cp $DAOS_BASE/install/bin/daos_admin /usr/bin/daos_admin && \
	    sudo chown root /usr/bin/daos_admin && \
	    sudo chmod 4755 /usr/bin/daos_admin
fi

rm -rf \"${TEST_TAG_DIR:?}/\"
mkdir -p \"$TEST_TAG_DIR/\"
if [ -z \"\$JENKINS_URL\" ]; then
    exit 0
fi"; then
    echo "Cluster setup (i.e. provisioning) failed"
    exit 1
fi

args="${1:-quick}"
shift || true
args+=" $*"

# shellcheck disable=SC2029
# shellcheck disable=SC2086
if ! ssh -A $SSH_KEY_ARGS ${REMOTE_ACCT:-jenkins}@"${nodes[0]}" "set -ex
if $TEST_RPMS; then
    rm -rf $PWD/install/tmp
    mkdir -p $PWD/install/tmp
    # set the shared dir
    # TODO: remove the need for a shared dir by copying needed files to
    #       the test nodes
    export DAOS_TEST_SHARED_DIR=${DAOS_TEST_SHARED_DIR:-$PWD/install/tmp}
    logs_prefix=\"/var/tmp\"
else
    rm -rf $DAOS_BASE/install/tmp
    mkdir -p $DAOS_BASE/install/tmp
    logs_prefix=\"$DAOS_BASE/install/lib/daos/TESTING\"
    cd $DAOS_BASE
fi

export CRT_PHY_ADDR_STR=ofi+sockets

# Disable OFI_INTERFACE to allow launch.py to pick the fastest interface
unset OFI_INTERFACE

# At Oct2018 Longmond F2F it was decided that per-server logs are preferred
# But now we need to collect them!  Avoid using 'client_daos.log' due to
# conflicts with the daos_test log renaming.
export D_LOG_FILE=\"$TEST_TAG_DIR/daos.log\"

mkdir -p ~/.config/avocado/
cat <<EOF > ~/.config/avocado/avocado.conf
[datadir.paths]
logs_dir = \$logs_prefix/ftest/avocado/job-results

[sysinfo.collectibles]
files = \$HOME/.config/avocado/sysinfo/files
# File with list of commands that will be executed and have their output
# collected
commands = \$HOME/.config/avocado/sysinfo/commands
EOF

mkdir -p ~/.config/avocado/sysinfo/
cat <<EOF > ~/.config/avocado/sysinfo/commands
ps axf
dmesg
df -h
EOF

cat <<EOF > ~/.config/avocado/sysinfo/files
/proc/mounts
EOF

# apply patch for https://github.com/avocado-framework/avocado/pull/3076/
if ! grep TIMEOUT_TEARDOWN \
    /usr/lib/python2.7/site-packages/avocado/core/runner.py; then
    sudo yum -y install patch
    sudo patch -p0 -d/ << \"EOF\"
From d9e5210cd6112b59f7caff98883a9748495c07dd Mon Sep 17 00:00:00 2001
From: Cleber Rosa <crosa@redhat.com>
Date: Wed, 20 Mar 2019 12:46:57 -0400
Subject: [PATCH] [RFC] Runner: add extra timeout for tests in teardown

The current time given to tests performing teardown is pretty limited.
Let's add a 60 seconds fixed timeout just for validating the idea, and
once settled, we can turn that into a configuration setting.

Signed-off-by: Cleber Rosa <crosa@redhat.com>
---
 avocado/core/runner.py             | 11 +++++++++--
 examples/tests/longteardown.py     | 29 +++++++++++++++++++++++++++++
 selftests/functional/test_basic.py | 18 ++++++++++++++++++
 3 files changed, 56 insertions(+), 2 deletions(-)
 create mode 100644 examples/tests/longteardown.py

diff --git /usr/lib/python2.7/site-packages/avocado/core/runner.py.old /usr/lib/python2.7/site-packages/avocado/core/runner.py
index 1fc84844b..17e6215d0 100644
--- /usr/lib/python2.7/site-packages/avocado/core/runner.py.old
+++ /usr/lib/python2.7/site-packages/avocado/core/runner.py
@@ -45,6 +45,8 @@
 TIMEOUT_PROCESS_DIED = 10
 #: when test reported status but the process did not finish
 TIMEOUT_PROCESS_ALIVE = 60
+#: extra timeout to give to a test in TEARDOWN phase
+TIMEOUT_TEARDOWN = 60
 
 
 def add_runner_failure(test_state, new_status, message):
@@ -219,7 +221,7 @@ def finish(self, proc, started, step, deadline, result_dispatcher):
         wait.wait_for(lambda: not proc.is_alive() or self.status, 1, 0, step)
         if self.status:     # status exists, wait for process to finish
             deadline = min(deadline, time.time() + TIMEOUT_PROCESS_ALIVE)
-            while time.time() < deadline:
+            while time.time() < deadline + TIMEOUT_TEARDOWN:
                 result_dispatcher.map_method('test_progress', False)
                 if wait.wait_for(lambda: not proc.is_alive(), 1, 0, step):
                     return self._add_status_failures(self.status)
@@ -422,7 +424,12 @@ def sigtstp_handler(signum, frame):     # pylint: disable=W0613
 
         while True:
             try:
-                if time.time() >= deadline:
+                now = time.time()
+                if test_status.status.get('phase') == 'TEARDOWN':
+                    reached = now >= deadline + TIMEOUT_TEARDOWN
+                else:
+                    reached = now >= deadline
+                if reached:
                     abort_reason = \"Timeout reached\"
                     try:
                         os.kill(proc.pid, signal.SIGTERM)
EOF
fi
# apply fix for https://github.com/avocado-framework/avocado/issues/2908
sudo ed <<EOF /usr/lib/python2.7/site-packages/avocado/core/runner.py
/TIMEOUT_TEST_INTERRUPTED/s/[0-9]*$/60/
wq
EOF
# apply fix for https://github.com/avocado-framework/avocado/pull/2922
if grep \"testsuite.setAttribute('name', 'avocado')\" \
    /usr/lib/python2.7/site-packages/avocado/plugins/xunit.py; then
    sudo ed <<EOF /usr/lib/python2.7/site-packages/avocado/plugins/xunit.py
/testsuite.setAttribute('name', 'avocado')/s/'avocado'/os.path.basename(os.path.dirname(result.logfile))/
wq
EOF
fi

pushd $PREFIX/lib/daos/TESTING/ftest

# make sure no lingering corefiles or junit files exist
rm -f core.* *_results.xml

# see if we just wanted to set up
if ${SETUP_ONLY:-false}; then
    exit 0
fi

# check if slurm needs to be configured for soak
if [[ \"${TEST_TAG_ARG}\" =~ soak ]]; then
    if ! ./slurm_setup.py -c ${nodes[0]} -n ${TEST_NODES} -s -i; then
        exit \${PIPESTATUS[0]}
    else
        rc=0
    fi
fi

# install the debuginfo repo in case we get segfaults
sudo bash -c \"cat <<\\\"EOF\\\" > /etc/yum.repos.d/CentOS-Debuginfo.repo
[core-0-debuginfo]
name=CentOS-7 - Debuginfo
baseurl=http://debuginfo.centos.org/7/\\\$basearch/
gpgcheck=1
gpgkey=file:///etc/pki/rpm-gpg/RPM-GPG-KEY-CentOS-Debug-7
enabled=0
EOF\"

# now run it!
<<<<<<< HEAD
if ! ./launch.py -crispa -ls daos_logs,job_logs -ts \
${TEST_NODES} ${NVME_ARG} ${TEST_TAG_ARR[*]}; then
=======
if ! ./launch.py -crispa -ts ${TEST_NODES} ${NVME_ARG} ${TEST_TAG_ARR[*]}; then
>>>>>>> 4a780490
    rc=\${PIPESTATUS[0]}
else
    rc=0
fi

exit \$rc"; then
    rc=${PIPESTATUS[0]}
    if ${SETUP_ONLY:-false}; then
        exit "$rc"
    fi
else
    if ${SETUP_ONLY:-false}; then
        trap '' EXIT
        exit 0
    fi
    rc=0
fi

exit "$rc"<|MERGE_RESOLUTION|>--- conflicted
+++ resolved
@@ -404,12 +404,8 @@
 EOF\"
 
 # now run it!
-<<<<<<< HEAD
 if ! ./launch.py -crispa -ls daos_logs,job_logs -ts \
 ${TEST_NODES} ${NVME_ARG} ${TEST_TAG_ARR[*]}; then
-=======
-if ! ./launch.py -crispa -ts ${TEST_NODES} ${NVME_ARG} ${TEST_TAG_ARR[*]}; then
->>>>>>> 4a780490
     rc=\${PIPESTATUS[0]}
 else
     rc=0
