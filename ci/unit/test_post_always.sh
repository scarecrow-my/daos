--- conflicted
+++ resolved
@@ -5,10 +5,6 @@
 
 set -uex
 
-<<<<<<< HEAD
-# shellcheck disable=SC1091
-source ./.build_vars.sh
-=======
 if [ -e ./.build_vars.sh ]; then
   # shellcheck disable=SC1091
   source ./.build_vars.sh
@@ -17,8 +13,6 @@
   exit 1
 fi
 
-rm -rf run_test.sh vm_test
->>>>>>> 04e5a7fa
 DAOS_BASE="${SL_PREFIX%/install*}"
 NODE="${NODELIST%%,*}"
 mydir="$(cd "$(dirname "${BASH_SOURCE[0]}")" >/dev/null 2>&1 && pwd)"
